/**
 * This file is part of Adguard Browser Extension (https://github.com/AdguardTeam/AdguardBrowserExtension).
 *
 * Adguard Browser Extension is free software: you can redistribute it and/or modify
 * it under the terms of the GNU Lesser General Public License as published by
 * the Free Software Foundation, either version 3 of the License, or
 * (at your option) any later version.
 *
 * Adguard Browser Extension is distributed in the hope that it will be useful,
 * but WITHOUT ANY WARRANTY; without even the implied warranty of
 * MERCHANTABILITY or FITNESS FOR A PARTICULAR PURPOSE.  See the
 * GNU Lesser General Public License for more details.
 *
 * You should have received a copy of the GNU Lesser General Public License
 * along with Adguard Browser Extension.  If not, see <http://www.gnu.org/licenses/>.
 */

(function (adguard) {

    'use strict';

    const CSP_HEADER_NAME = 'Content-Security-Policy';

    /**
     * In the case of the tabs.insertCSS API support we're trying to collapse a blocked element from the background page.
     * In order to do it we need to have a mapping requestType<->tagNames.
     */
    const REQUEST_TYPE_COLLAPSE_TAG_NAMES = {
        [adguard.RequestTypes.SUBDOCUMENT]: ["frame", "iframe"],
        [adguard.RequestTypes.IMAGE]: ["img"]
    };

    /**
     * In the newer versions of Firefox and Chromium we're able to inject CSS and scripts
     * using a better approach -- `browser.tabs.insertCSS` and `browser.tabs.executeScript`
     * instead of the traditional one (messaging to the content script).
     */
    const shouldUseInsertCSSAndExecuteScript = adguard.prefs.features.canUseInsertCSSAndExecuteScript;

    /**
     * Retrieve referrer url from request details.
     * Extract referrer by priority:
     * 1. referrerUrl in requestDetails
     * 2. url of frame where request was created
     * 3. url of main frame
     *
     * @param requestDetails
     * @returns {*|Frame}
     */
    function getReferrerUrl(requestDetails) {
        return requestDetails.referrerUrl ||
            adguard.frames.getFrameUrl(requestDetails.tab, requestDetails.requestFrameId) ||
            adguard.frames.getMainFrameUrl(requestDetails.tab);
    }

    /**
     * Process request
     *
     * @param {RequestDetails} requestDetails
     * @returns {boolean} False if request must be blocked
     */
    function onBeforeRequest(requestDetails) {
        var tab = requestDetails.tab;
        var tabId = tab.tabId;
        var requestId = requestDetails.requestId;
        var requestUrl = requestDetails.requestUrl;
        var requestType = requestDetails.requestType;
        var frameId = requestDetails.frameId;
        var requestFrameId = requestDetails.requestFrameId || 0;

        if (requestType === adguard.RequestTypes.DOCUMENT || requestType === adguard.RequestTypes.SUBDOCUMENT) {
            adguard.frames.recordFrame(tab, frameId, requestUrl, requestType);
        }

        if (requestType === adguard.RequestTypes.DOCUMENT) {
            // Reset tab button state
            adguard.listeners.notifyListeners(adguard.listeners.UPDATE_TAB_BUTTON_STATE, tab, true);

            // Record request context for the main frame
            adguard.requestContextStorage.record(requestId, requestUrl, requestUrl, requestType, tab);

            /**
             * Just to remember!
             * In the case of the "about:newtab" pages we don't receive onResponseReceived event for the main_frame
             * Also if chrome://newtab is overwritten, we won't receive any webRequest events for the main_frame
             * Unfortunately, we can't do anything in this case and just must remember about it
             */

            /**
             * Binds rule to the main_frame request
             * In integration mode, rule from the headers will override this value
             */
            var tabRequestRule = adguard.frames.getFrameWhiteListRule(tab);
            if (tabRequestRule) {
                adguard.requestContextStorage.update(requestId, { requestRule: tabRequestRule });
            }

            return;
        }

        if (!adguard.utils.url.isHttpOrWsRequest(requestUrl)) {
            // Do not mess with other extensions
            return;
        }

        var referrerUrl = getReferrerUrl(requestDetails);
        var requestRule = adguard.webRequestService.getRuleForRequest(tab, requestUrl, referrerUrl, requestType);

        // Record request for other types
        adguard.requestContextStorage.record(requestId, requestUrl, referrerUrl, requestType, tab);

        requestRule = adguard.webRequestService.postProcessRequest(tab, requestUrl, referrerUrl, requestType, requestRule);

        if (requestRule) {
            adguard.requestContextStorage.update(requestId, { requestRule });
        }

        var response = adguard.webRequestService.getBlockedResponseByRule(requestRule, requestType);

        if (response && response.cancel) {
            collapseElement(tabId, requestFrameId, requestUrl, referrerUrl, requestType);
        }

        return response;
    }

    /**
     * Tries to collapse a blocked element using tabs.insertCSS.
     *
     * This method of collapsing has numerous advantages over the traditional one.
     * First of all, it prevents blocked elements flickering as it occurs earlier.
     * Second, it is harder to detect as there's no custom <style> node required.
     *
     * However, we're still keeping the old approach intact - we have not enough information
     * here to properly collapse elements that use relative URLs (<img src='../path_to_element'>).
     *
     * @param {number} tabId Tab id
     * @param {number} requestFrameId Id of a frame request was sent from
     * @param {string} requestUrl Request URL
     * @param {string} referrerUrl Referrer URL
     * @param {string} requestType A member of adguard.RequestTypes
     */
    function collapseElement(tabId, requestFrameId, requestUrl, referrerUrl, requestType) {
        if (!shouldUseInsertCSSAndExecuteScript) {
            return;
        }

        let tagNames = REQUEST_TYPE_COLLAPSE_TAG_NAMES[requestType];
        if (!tagNames) {
            // Collapsing is not supported for this request type
            return;
        }

        // Collapsing is not supported for the requests which happen out of the tabs, e.g. other extensions
        if (tabId === -1) {
            return;
        }

        // Strip the protocol and host name (for first-party requests) from the selector
        let thirdParty = adguard.utils.url.isThirdPartyRequest(requestUrl, referrerUrl);
        let srcUrlStartIndex = requestUrl.indexOf("//");
        if (!thirdParty) {
            srcUrlStartIndex = requestUrl.indexOf("/", srcUrlStartIndex + 2);
        }
        let srcUrl = requestUrl.substring(srcUrlStartIndex);

        const collapseStyle = "{ display: none!important; visibility: hidden!important; height: 0px!important; min-height: 0px!important; }";
        let css = "";
        let iTagNames = tagNames.length;

        while (iTagNames--) {
            css += tagNames[iTagNames] + "[src$=\"" + srcUrl + "\"] " + collapseStyle + "\n";
        }

        adguard.tabs.insertCssCode(tabId, requestFrameId, css);
    }

    /**
     * Called before request is sent to the remote endpoint.
     * This method is used to modify request in case of working in integration mode,
     * to modify headers for stealth service and also to record referrer header in frame data.
     *
     * @param requestDetails Request details
     * @returns {*} headers to send
     */
    function onBeforeSendHeaders(requestDetails) {

        var tab = requestDetails.tab;
        var requestId = requestDetails.requestId;
        var requestHeaders = requestDetails.requestHeaders;
        var requestType = requestDetails.requestType;

        adguard.requestContextStorage.update(requestId, { requestHeaders });

        let requestHeadersModified = false;

        if (adguard.integration.shouldOverrideReferrer(tab) &&
            (requestType === adguard.RequestTypes.DOCUMENT || adguard.frames.isTabAdguardDetected(tab))) {

            // Retrieve main frame url
            var mainFrameUrl = adguard.frames.getMainFrameUrl(tab);
            requestHeaders = adguard.utils.browser.setHeaderValue(requestHeaders, 'Referer', mainFrameUrl);
            requestHeadersModified = true;
        }

        if (requestType === adguard.RequestTypes.DOCUMENT) {
            // Save ref header
            var refHeader = adguard.utils.browser.findHeaderByName(requestHeaders, 'Referer');
            if (refHeader) {
                adguard.frames.recordFrameReferrerHeader(tab, refHeader.value);
            }
        }

        if (adguard.cookieFiltering.filterRequestHeaders(requestId, requestHeaders)) {
            requestHeadersModified = true;
        }

<<<<<<< HEAD
        if (adguard.stealthService.processRequestHeaders(requestId, requestHeaders)) {
            requestHeadersModified = true;
        }

=======
>>>>>>> d35d0a2c
        if (requestHeadersModified) {
            adguard.requestContextStorage.update(requestId, { modifiedRequestHeaders: requestHeaders });
            return { requestHeaders };
        }
<<<<<<< HEAD

=======
>>>>>>> d35d0a2c
        return {};
    }

    /**
     * On headers received callback function.
     * We do check request for safebrowsing
     * and check if websocket connections should be blocked.
     *
     * @param requestDetails Request details
     * @returns {{responseHeaders: *}} Headers to send
     */
    function onHeadersReceived(requestDetails) {

        var tab = requestDetails.tab;
        var requestUrl = requestDetails.requestUrl;
        var responseHeaders = requestDetails.responseHeaders || [];
        var requestType = requestDetails.requestType;
        var referrerUrl = getReferrerUrl(requestDetails);
        var requestId = requestDetails.requestId;
        var statusCode = requestDetails.statusCode;
        var method = requestDetails.method;

        adguard.requestContextStorage.update(requestId, { responseHeaders });

        const requestRule = adguard.webRequestService.processRequestResponse(tab, requestUrl, referrerUrl, requestType, responseHeaders);
        // Overrides rule in integration mode
        if (adguard.frames.isTabAdguardDetected(tab)) {
            adguard.requestContextStorage.update(requestId, { requestRule });
        }

        // Safebrowsing check
        if (requestType === adguard.RequestTypes.DOCUMENT &&
            // Don't apply safebrowsing filter in case of redirect
            // https://github.com/AdguardTeam/AdguardBrowserExtension/issues/995
            statusCode !== 301 && statusCode !== 302) {
            filterSafebrowsing(tab, requestUrl);
        }

        if (adguard.contentFiltering) {
            var contentType = adguard.utils.browser.getHeaderValueByName(responseHeaders, 'content-type');
            adguard.contentFiltering.apply(tab, requestUrl, referrerUrl, requestType, requestId, statusCode, method, contentType);
        }

        let responseHeadersModified = false;

        if (requestType === adguard.RequestTypes.DOCUMENT || requestType === adguard.RequestTypes.SUBDOCUMENT) {
            const cspHeaders = getCSPHeaders(requestDetails);
            if (cspHeaders && cspHeaders.length > 0) {
                responseHeaders = responseHeaders.concat(cspHeaders);
                responseHeadersModified = true;
            }
        }

        if (adguard.cookieFiltering.filterResponseHeaders(requestId, responseHeaders)) {
            responseHeadersModified = true;
        }

        if (responseHeadersModified) {
            adguard.requestContextStorage.update(requestId, { modifiedResponseHeaders: responseHeaders });
            return { responseHeaders };
        }
    }

    /**
     * Before the introduction of $CSP rules, we used another approach for modifying Content-Security-Policy header.
     * We are looking for URL blocking rule that matches some request type and protocol (ws:, blob:, stun:)
     * e.g. "$webrtc,domain=hdmoza.com"
     *
     * @param tab Tab
     * @param frameUrl Frame URL
     * @returns matching rule
     */
    function findLegacyCspRule(tab, frameUrl) {
        return adguard.webRequestService.getRuleForRequest(tab, 'stun:adguardwebrtc.check', frameUrl, adguard.RequestTypes.WEBRTC);
    }

    /**
     * Modify CSP header to block WebSocket, prohibit data: and blob: frames and WebWorkers
     * @param requestDetails
     * @returns {{responseHeaders: *}} CSP headers
     */
    function getCSPHeaders(requestDetails) {

        // Please note, that we do not modify response headers in Edge before Creators update:
        // https://github.com/AdguardTeam/AdguardBrowserExtension/issues/401
        // https://developer.microsoft.com/en-us/microsoft-edge/platform/issues/8796739/
        if (adguard.utils.browser.isEdgeBeforeCreatorsUpdate()) {
            return;
        }

        var tab = requestDetails.tab;
        var requestId = requestDetails.requestId;
        var requestUrl = requestDetails.requestUrl;
        var requestType = requestDetails.requestType;
        var frameUrl = adguard.frames.getFrameUrl(tab, requestDetails.frameId);

        var cspHeaders = [];

        const legacyCspRule = findLegacyCspRule(tab, frameUrl);
        if (adguard.webRequestService.isRequestBlockedByRule(legacyCspRule)) {
            cspHeaders.push({
                name: CSP_HEADER_NAME,
                value: adguard.rules.CspFilter.DEFAULT_DIRECTIVE,
            });
        }
        if (legacyCspRule) {
            adguard.requestContextStorage.update(requestId, { cspRules: [legacyCspRule] });
        }

        /**
         * Retrieve $CSP rules specific for the request
         * https://github.com/adguardteam/adguardbrowserextension/issues/685
         */
        const cspRules = adguard.webRequestService.getCspRules(tab, requestUrl, frameUrl, requestType);
        if (cspRules) {
            for (let i = 0; i < cspRules.length; i += 1) {
                let rule = cspRules[i];
                // Don't forget: getCspRules returns all $csp rules, we must directly check that the rule is blocking.
                if (adguard.webRequestService.isRequestBlockedByRule(rule)) {
                    cspHeaders.push({
                        name: CSP_HEADER_NAME,
                        value: rule.cspDirective,
                    });
                }
            }
            if (cspRules.length > 0) {
                adguard.requestContextStorage.update(requestId, { cspRules });
            }
        }

        /**
         * Websocket connection is blocked by connect-src directive
         * https://www.w3.org/TR/CSP2/#directive-connect-src
         *
         * Web Workers is blocked by child-src directive
         * https://www.w3.org/TR/CSP2/#directive-child-src
         * https://www.w3.org/TR/CSP3/#directive-worker-src
         * We have to use child-src as fallback for worker-src, because it isn't supported
         * https://developer.mozilla.org/en-US/docs/Web/HTTP/Headers/Content-Security-Policy/worker-src#Browser_compatibility
         *
         * We also need the frame-src restriction since CSPs are not inherited from the parent for documents with data: and blob: URLs
         * https://bugs.chromium.org/p/chromium/issues/detail?id=513860
         */
        return cspHeaders;
    }

    /**
     * Safebrowsing check
     *
     * @param tab
     * @param mainFrameUrl
     */
    function filterSafebrowsing(tab, mainFrameUrl) {

        if (adguard.frames.isTabAdguardDetected(tab) ||
            adguard.frames.isTabProtectionDisabled(tab) ||
            adguard.frames.isTabWhiteListedForSafebrowsing(tab)) {
            return;
        }

        var referrerUrl = adguard.utils.browser.getSafebrowsingBackUrl(tab);
        var incognitoTab = adguard.frames.isIncognitoTab(tab);

        adguard.safebrowsing.checkSafebrowsingFilter(mainFrameUrl, referrerUrl, function (safebrowsingUrl) {
            // Chrome doesn't allow open extension url in incognito mode
            // So close current tab and open new
            if (adguard.utils.browser.isChromium() && incognitoTab) {
                // Closing tab before opening a new one may lead to browser crash (Chromium)
                adguard.ui.openTab(safebrowsingUrl, {}, function () {
                    adguard.tabs.remove(tab.tabId);
                });
            } else {
                adguard.tabs.reload(tab.tabId, safebrowsingUrl);
            }
        }, incognitoTab);
    }

    /**
     * Add listeners described above.
     */
    adguard.webRequest.onBeforeRequest.addListener(onBeforeRequest, ["<all_urls>"]);
    adguard.webRequest.onBeforeSendHeaders.addListener(onBeforeSendHeaders, ["<all_urls>"]);
    adguard.webRequest.onHeadersReceived.addListener(onHeadersReceived, ["<all_urls>"]);

    // AG for Windows and Mac checks either request signature or request Referer to authorize request.
    // Referer cannot be forged by the website so it's ok for add-on authorization.
    if (adguard.integration.isSupported() && adguard.utils.browser.isChromium()) {

        /* global browser */
        adguard.webRequest.onBeforeSendHeaders.addListener(function callback(requestDetails) {

            var authHeaders = adguard.integration.getAuthorizationHeaders();
<<<<<<< HEAD
            var requestHeaders = details.requestHeaders;
=======
            var requestHeaders = requestDetails.requestHeaders;
>>>>>>> d35d0a2c
            for (var i = 0; i < authHeaders.length; i++) {
                requestHeaders = adguard.utils.browser.setHeaderValue(requestHeaders, authHeaders[i].name, authHeaders[i].value);
            }

            return { requestHeaders };

        }, [adguard.integration.getIntegrationBaseUrl() + "*"]);
    }

    var handlerBehaviorTimeout = null;
    adguard.listeners.addListener(function (event) {
        switch (event) {
            case adguard.listeners.ADD_RULES:
            case adguard.listeners.REMOVE_RULE:
            case adguard.listeners.UPDATE_FILTER_RULES:
            case adguard.listeners.UPDATE_WHITELIST_FILTER_RULES:
            case adguard.listeners.FILTER_ENABLE_DISABLE:
                if (handlerBehaviorTimeout !== null) {
                    clearTimeout(handlerBehaviorTimeout);
                }
                handlerBehaviorTimeout = setTimeout(function () {
                    handlerBehaviorTimeout = null;
                    adguard.webRequest.handlerBehaviorChanged();
                }, 3000);
        }
    });

    if (shouldUseInsertCSSAndExecuteScript) {
        /**
         * Applying CSS/JS rules from the background page.
         * This function implements the algorithm suggested here: https://github.com/AdguardTeam/AdguardBrowserExtension/issues/1029
         * For faster script injection, we prepare scriptText onHeadersReceived event (we can't use onBeforeRequest
         * event because we can't detect adguard application headers early in order to know should extension inject scripts or no),
         * save it and try to inject twice:
         * first time onResponseStarted event - this event fires early, but is not reliable
         * second time onCommited event - this event fires on when part of document has been received, this event is reliable
         * Every time we try to inject script we check if script wasn't yet executed
         * We use browser.tabs.insertCSS and browser.tabs.executeScript functions to inject our CSS/JS rules.
         * This method can be used in modern Chrome and FF only.
         * Bellow are presented rough event flows in Chrome and Firefox
         * This flows are were tested for Chrome 67.0.3396.87 (64 bit) and Firefox 60.0.2 (64-bit)
         * FLOWS MAY BE MODIFIED IN THE FUTURE
         *
                                                Chrome flow description

                                            +--------------------------------+
                                            |                                |
                                            | webRequest.onHeadersReceived   |     Prepare injection
                                            |                                |
                                            +---------------+----------------+
                                                            |
                                            +---------------v--------------+
                                            |                              |
                                            | webRequest.onResponseStarted |     Try to inject JS
                                            |                              |
                                            +------------------------------+

            onCommited event belongs to      +------------------------------+
            WebNavigation events and fires   |                              |
            independently from               | webNavigation.onCommitted    |     Inject JS and CSS
            onResponseStarted event.         |                              |     Remove injection
            Thats why we try to inject       +------------------------------+
            two times
                                            +------------------------------+
                                            |                              |
                                            | webRequest.onErrorOccured    |     Remove injections on error
                                            |                              |
                                            +------------------------------+


                                                Firefox flow description

            onCommited event in Firefox for  +------------------------------+
            sub_frames fires before          |                              |
            onHeadersReceived event          | webNavigation.onCommited     |
            That's why we inject our code    |                              |
            on onCompletedEvent              +------------------------------+

                                            +--------------------------------+
                                            |                                |
                                            | webRequest.onHeadersReceived   |      Prepare injection
                                            |                                |
                                            +--------------+-----------------+
                                                           |
                                            +--------------v---------------+
                                            |                              |
                                            | webRequest.onResponseStarted |      Try to inject JS code
                                            |                              |
                                            +------------------------------+

                                            +------------------------------+
                                            |                              |
                                            | webNavigation.onCommited     |      Inject JS and CSS for main_frame
                                            |                              |      Remove injection
                                            +------------------------------+

                                            +------------------------------+
                                            |                              |
                                            | webRequest.onCompleted       |      Inject JS and CSS for sub_frame
                                            |                              |      Remove injection
                                            +------------------------------+

                                            +------------------------------+
                                            |                              |
                                            | webRequest.onErrorOccured    |     Remove injections on error
                                            |                              |
                                            +------------------------------+
            On tab close we clear our injections for corresponding tab
            Also our injections removes old injections for iframes when user navigates to other page in the same tab

            In Firefox and Chrome if page has iframes without remote source we can not get rules for this iframe with usual methods,
            That's why we get rules for main frame and inject them.
                                            +- ----------------------------------+
                                            |                                    |     Get injection for main iframe
                                            |  webNavigation.onDOMContentLoaded  |     inject it in the frame without
                                            |                                    |     remote source
                                            +- ----------------------------------+
         */
        (function (adguard) {
            /**
             * This object is used:
             * 1. to save js and css texts when onHeadersReceived event fires
             * by key corresponding to tabId and frameId
             * 2. to get js and css texts for injection
             * After injection corresponding js and css texts are removed from the object
             */
            let injections = {
                createKey: function (tabId, frameId) {
                    return tabId + '-' + frameId;
                },

                /**
                 * @typedef Injection
                 * @property {Boolean} ready value depends on are css and js texts ready or not. If false we should retry get them later
                 * @property {String} [jsScriptText] prepared JS code text for injection
                 * @property {String} [cssText] prepared CSS code text for injection
                 */

                /**
                 * Saves css, js and ready flag in injection object
                 * @param {Injection} injection
                 */
                set: function (tabId, frameId, injection) {
                    if (frameId === 0) {
                        delete this[tabId];
                    }
                    if (!this[tabId]) {
                        this[tabId] = {};
                    }
                    this[tabId][frameId] = injection;
                },

                get: function (tabId, frameId) {
                    if (this[tabId]) {
                        return this[tabId][frameId];
                    }
                    return undefined;
                },

                /**
                 * Removes injection corresponding to tabId and frameId
                 * @param {Number} tabId
                 * @param {Number} frameId
                 */
                removeTabFrameInjection: function (tabId, frameId) {
                    if (this[tabId]) {
                        delete this[tabId][frameId];
                        if (Object.keys(this[tabId]).length === 0) {
                            delete this[tabId];
                        }
                    }
                },

                /**
                 * Removes all injections corresponding to tabId
                 * @param {Number} tabId
                 */
                removeTabInjection: function (tabId) {
                    delete this[tabId];
                },
            };
            /**
             * Taken from
             * {@link https://github.com/seanl-adg/InlineResourceLiteral/blob/master/index.js#L136}
             * {@link https://github.com/joliss/js-string-escape/blob/master/index.js}
             */
            const reJsEscape = /["'\\\n\r\u2028\u2029]/g;
            function escapeJs(match) {
                switch (match) {
                    case '"':
                    case "'":
                    case '\\':
                        return '\\' + match;
                    case '\n':
                        return '\\n\\\n' // Line continuation character for ease
                    // of reading inlined resource.
                    case '\r':
                        return ''        // Carriage returns won't have
                    // any semantic meaning in JS
                    case '\u2028':
                        return '\\u2028'
                    case '\u2029':
                        return '\\u2029'
                }
            }

            /**
             * We use changing variable name because global properties
             * can be modified across isolated worlds of extension content page and tab page
             * https://bugs.chromium.org/p/project-zero/issues/detail?id=1225&desc=6
             */
            const variableName = 'scriptExecuted' + Date.now();

            function buildScriptText(scriptText) {
                if (!scriptText) {
                    return null;
                }
                /**
                 * Executes scripts in a scope of the page.
                 * In order to prevent multiple script execution checks if script was already executed
                 * Sometimes in Firefox when content-filtering is applied to the page race condition happens.
                 * This causes an issue when the page doesn't have its document.head or document.documentElement at the moment of
                 * injection. So script waits for them. But if a quantity of frame-requests reaches FRAME_REQUESTS_LIMIT then
                 * script stops waiting with the error.
                 * Description of the issue: https://github.com/AdguardTeam/AdguardBrowserExtension/issues/1004
                 */
                let injectedScript = '(function() {\
                    if (window.' + variableName + ') {\
                        return;\
                    }\
                    var script = document.createElement("script");\
                    script.setAttribute("type", "text/javascript");\
                    script.textContent = "' + scriptText.replace(reJsEscape, escapeJs) + '";\
                    var FRAME_REQUESTS_LIMIT = 500;\
                    var frameRequests = 0;\
                    function waitParent () {\
                        frameRequests += 1;\
                        var parent = document.head || document.documentElement;\
                        if (parent) {\
                            try {\
                                parent.appendChild(script);\
                                parent.removeChild(script);\
                            } catch (e) {\
                            } finally {\
                                window.' + variableName + ' = true;\
                                return true;\
                            }\
                        }\
                        if(frameRequests < FRAME_REQUESTS_LIMIT) {\
                            requestAnimationFrame(waitParent);\
                        } else {\
                            console.log("AdGuard: document.head or document.documentElement were unavailable too long");\
                        }\
                    }\
                    waitParent();\
                })()';

                return injectedScript;
            }

            /**
             * @param {SelectorsData} selectorsData Selectors data
             * @returns {string} CSS to be supplied to insertCSS or null if selectors data is empty
             */
            function buildCssText(selectorsData) {
                if (!selectorsData || !selectorsData.css) {
                    return null;
                }
                return selectorsData.css.join('\n');
            }

            /**
             * Checks requestType, tabId and event
             * We don't inject CSS or JS if request wasn't related to tab, or if request type
             * is not equal to DOCUMENT or SUBDOCUMENT.
             * @param {String} requestType
             * @param {Number} tabId
             * @param {String} eventName
             * @returns {Boolean}
             */
            function shouldSkipInjection(requestType, tabId, eventName) {
                /**
                 * onCompleted event is used only to inject code to the Firefox iframes
                 * because in current Firefox implementation webNavigation.onCommitted event for iframes
                 * occures early than webRequest.onHeadersReceived event
                 * if onCompleted event fired with requestType DOCUMENT then we skip it, because we
                 * use onCompleted event only for SUBDOCUMENTS
                 */
                if (eventName === 'onCompleted' && requestType === adguard.RequestTypes.DOCUMENT) {
                    return true;
                }
                if (tabId === adguard.BACKGROUND_TAB_ID) {
                    return true;
                }
                if (requestType !== adguard.RequestTypes.DOCUMENT && requestType !== adguard.RequestTypes.SUBDOCUMENT) {
                    return true;
                }
                return false;
            }

            const REQUEST_FILTER_READY_TIMEOUT = 100;
            /**
             * Prepares injection content (scripts and css) for a given frame.
             * @param {RequestDetails} details
             */
            function prepareInjection(details) {
                let requestType = details.requestType;
                let tab = details.tab;
                let tabId = tab.tabId;
                if (shouldSkipInjection(requestType, tabId)) {
                    return;
                }
                let frameId = details.frameId;
                let url = details.requestUrl;

                let cssFilterOption = adguard.rules.CssFilter.RETRIEVE_TRADITIONAL_CSS;
                const retrieveScripts = true;
                let result = adguard.webRequestService.processGetSelectorsAndScripts({ tabId: tabId }, url, cssFilterOption, retrieveScripts);

                if (result.requestFilterReady === false) {
                    injections.set(tabId, frameId, {
                        ready: false,
                    });
                } else {
                    injections.set(tabId, frameId, {
                        ready: true,
                        jsScriptText: buildScriptText(result.scripts),
                        cssText: buildCssText(result.selectors),
                    });
                }
            }

            /**
             * Injects js code in the page on responseStarted event only if event was fired from the main_frame
             * @param {RequestDetails} details Details about the webrequest event
             */
            function tryInjectOnResponseStarted(details) {
                var tab = details.tab;
                var tabId = tab.tabId;
                var requestType = details.requestType;
                var frameId = details.frameId;
                if (shouldSkipInjection(requestType, tabId)) {
                    return;
                }
                var injection = injections.get(tabId, frameId);
                if (injection && injection.jsScriptText) {
                    adguard.tabs.executeScriptCode(tabId, frameId, injection.jsScriptText);
                }
            }

            /**
             * Injects necessary CSS and scripts into the web page.
             * @param {RequestDetails} details Details about the navigation event
             * @param {String} eventName Event name
             */
            function tryInject(details, eventName) {
                let tab = details.tab;
                let tabId = tab.tabId;
                let frameId = details.frameId;
                let requestType = details.requestType;
                let frameUrl = details.requestUrl;
                if (shouldSkipInjection(requestType, tabId, eventName)) {
                    return;
                }
                const injection = injections.get(tabId, frameId);
                /**
                 * webRequest api doesn't see requests served from service worker like they are served from the cache
                 * https://bugs.chromium.org/p/chromium/issues/detail?id=766433
                 * that's why we can't prepare injections when webRequest events fire
                 * so we try to prepare this injection in the onCommit event again
                 */
                if (requestType === adguard.RequestTypes.DOCUMENT && !injection) {
                    prepareInjection(details);
                    tryInject(details);
                    return;
                }
                /**
                 * Sometimes it can happen that onCommited event fires earlier than onHeadersReceived
                 * for example onCommited event for iframes in Firefox
                 */
                if (!injection) {
                    return;
                }
                if (!injection.ready) {
                    /**
                     * If injection is not ready yet, we call prepareScripts and tryInject functions again
                     * setTimeout callback lambda function accepts onCommited details and eventName
                     */
                    setTimeout(function (details, eventName) {
                        prepareInjection(details);
                        tryInject(details, eventName);
                    }, REQUEST_FILTER_READY_TIMEOUT, details, eventName);
                    injections.removeTabFrameInjection(tabId, frameId);
                    return;
                }
                if (injection.jsScriptText) {
                    adguard.tabs.executeScriptCode(tabId, frameId, injection.jsScriptText);
                }
                if (injection.cssText) {
                    adguard.tabs.insertCssCode(tabId, frameId, injection.cssText);
                }
                const mainFrameUrl = adguard.frames.getMainFrameUrl({ tabId: tabId });
                if (isIframeWithoutSrc(frameUrl, frameId, mainFrameUrl)) {
                    adguard.console.warn('Unexpected onCommited event from this frame - frameId: {0}, frameUrl: {1}. See https://github.com/AdguardTeam/AdguardBrowserExtension/issues/1046', frameId, frameUrl);
                }
                injections.removeTabFrameInjection(tabId, frameId);
            }

            /**
             * Removes injection if onErrorOccured event fires for corresponding tabId and frameId
             * @param {RequestDetails} details
             */
            function removeInjection(details) {
                let requestType = details.requestType;
                let tab = details.tab;
                let tabId = tab.tabId;
                if (shouldSkipInjection(requestType, tabId)) {
                    return;
                }
                let frameId = details.frameId;
                injections.removeTabFrameInjection(tabId, frameId);
            }

            /**
             * Checks if iframe does not have a remote source
             * or is src is about:blank, javascript:'', etc
             * We don't include iframes with 'src=data:' because chrome and firefox don't allow to inject
             * in iframes with this type of src, this bug is reported here
             * https://bugs.chromium.org/p/chromium/issues/detail?id=55084
             * @param {string} frameUrl url
             * @param {number} frameId unique id of frame in the tab
             * @param {string} mainFrameUrl url of tab where iframe exists
             */
            function isIframeWithoutSrc(frameUrl, frameId, mainFrameUrl) {
                return (frameUrl === mainFrameUrl ||
                        frameUrl === 'about:blank' ||
                        frameUrl === 'about:srcdoc' ||
                        frameUrl.indexOf('javascript:') > -1)
                    && frameId !== adguard.MAIN_FRAME_ID;
            }

            /**
             * This method injects css and js code in iframes without remote source
             * Usual webRequest callbacks don't fire for iframes without remote source
             * Also urls in these iframes may be "about:blank", "about:srcdoc", etc.
             * Due to this reason we prepare injections for them as for mainframe
             * and inject them only when onDOMContentLoaded fires
             * https://github.com/AdguardTeam/AdguardBrowserExtension/issues/1046
             * @param {{tabId: Number, url: String, processId: Number, frameId: Number, timeStamp: Number}} details
             */
            function tryInjectInIframesWithoutSrc(details) {
                const { frameId, tabId, url: frameUrl } = details;
                /**
                 * Get url of the tab where iframe exists
                 */
                const mainFrameUrl = adguard.frames.getMainFrameUrl({ tabId: tabId });
                if (mainFrameUrl && isIframeWithoutSrc(frameUrl, frameId, mainFrameUrl)) {
                    const cssFilterOption = adguard.rules.CssFilter.RETRIEVE_TRADITIONAL_CSS;
                    const retrieveScripts = true;
                    const result = adguard.webRequestService.processGetSelectorsAndScripts({ tabId: tabId }, mainFrameUrl, cssFilterOption, retrieveScripts);
                    if (result.requestFilterReady === false) {
                        setTimeout(function (details) {
                            tryInjectInIframesWithoutSrc(details);
                        }, REQUEST_FILTER_READY_TIMEOUT, details);
                        return;
                    }
                    const jsScriptText = buildScriptText(result.scripts);
                    const cssText = buildCssText(result.selectors);
                    if (jsScriptText) {
                        adguard.tabs.executeScriptCode(tabId, frameId, jsScriptText);
                    }
                    if (cssText) {
                        adguard.tabs.insertCssCode(tabId, frameId, cssText);
                    }
                }
            }
            /**
             * https://developer.chrome.com/extensions/webRequest
             * https://developer.chrome.com/extensions/webNavigation
             */
            adguard.webRequest.onHeadersReceived.addListener(prepareInjection, ['<all_urls>']);
            adguard.webRequest.onResponseStarted.addListener(tryInjectOnResponseStarted, ['<all_urls>']);
            adguard.webNavigation.onCommitted.addListener(tryInject);
            adguard.webRequest.onErrorOccurred.addListener(removeInjection, ['<all_urls>']);
            adguard.webNavigation.onDOMContentLoaded.addListener(tryInjectInIframesWithoutSrc);
            // In the current Firefox version (60.0.2), the onCommitted even fires earlier than onHeadersReceived for SUBDOCUMENT requests
            // This is true only for SUBDOCUMENTS i.e. iframes
            // so we inject code when onCompleted event fires
            if (adguard.utils.browser.isFirefoxBrowser()) {
                adguard.webRequest.onCompleted.addListener(function (details) { tryInject(details, 'onCompleted'); }, ['<all_urls>']);
            }
            // Remove injections when tab is closed
            adguard.tabs.onRemoved.addListener(injections.removeTabInjection);
        })(adguard);
    }

    /**
     * Request context recording
     */
    adguard.webRequest.onCompleted.addListener(({ requestId }) => {
        adguard.cookieFiltering.modifyCookies(requestId);
        adguard.requestContextStorage.onRequestCompleted(requestId);
    }, ['<all_urls>']);

    adguard.webRequest.onErrorOccurred.addListener(({ requestId }) => {
        adguard.cookieFiltering.modifyCookies(requestId);
        adguard.requestContextStorage.onRequestCompleted(requestId);
    }, ['<all_urls>']);

})(adguard);<|MERGE_RESOLUTION|>--- conflicted
+++ resolved
@@ -215,21 +215,15 @@
             requestHeadersModified = true;
         }
 
-<<<<<<< HEAD
         if (adguard.stealthService.processRequestHeaders(requestId, requestHeaders)) {
             requestHeadersModified = true;
         }
 
-=======
->>>>>>> d35d0a2c
         if (requestHeadersModified) {
             adguard.requestContextStorage.update(requestId, { modifiedRequestHeaders: requestHeaders });
             return { requestHeaders };
         }
-<<<<<<< HEAD
-
-=======
->>>>>>> d35d0a2c
+
         return {};
     }
 
@@ -422,11 +416,7 @@
         adguard.webRequest.onBeforeSendHeaders.addListener(function callback(requestDetails) {
 
             var authHeaders = adguard.integration.getAuthorizationHeaders();
-<<<<<<< HEAD
-            var requestHeaders = details.requestHeaders;
-=======
             var requestHeaders = requestDetails.requestHeaders;
->>>>>>> d35d0a2c
             for (var i = 0; i < authHeaders.length; i++) {
                 requestHeaders = adguard.utils.browser.setHeaderValue(requestHeaders, authHeaders[i].name, authHeaders[i].value);
             }
