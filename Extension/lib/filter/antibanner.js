--- conflicted
+++ resolved
@@ -1234,13 +1234,12 @@
         return getRequestFilter().findCspRules(requestUrl, referrer, requestType);
     };
 
-<<<<<<< HEAD
     var getCookieRules = function (requestUrl, referrer, requestType) {
         return getRequestFilter().findCookieRules(requestUrl, referrer, requestType);
-=======
+    };
+
     var getReplaceRules = function (requestUrl, referrer, requestType) {
         return getRequestFilter().findReplaceRules(requestUrl, referrer, requestType);
->>>>>>> ed7fbccb
     };
 
     var getRequestFilterInfo = function () {
@@ -1263,12 +1262,8 @@
         getContentRulesForUrl: getContentRulesForUrl,
         getMatchedElementsForContentRules: getMatchedElementsForContentRules,
         getCspRules: getCspRules,
-<<<<<<< HEAD
         getCookieRules: getCookieRules,
-=======
         getReplaceRules: getReplaceRules,
->>>>>>> ed7fbccb
-
         getRequestFilterInfo: getRequestFilterInfo
     };
 
