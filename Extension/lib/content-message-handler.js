/**
 * This file is part of Adguard Browser Extension (https://github.com/AdguardTeam/AdguardBrowserExtension).
 *
 * Adguard Browser Extension is free software: you can redistribute it and/or modify
 * it under the terms of the GNU Lesser General Public License as published by
 * the Free Software Foundation, either version 3 of the License, or
 * (at your option) any later version.
 *
 * Adguard Browser Extension is distributed in the hope that it will be useful,
 * but WITHOUT ANY WARRANTY; without even the implied warranty of
 * MERCHANTABILITY or FITNESS FOR A PARTICULAR PURPOSE.  See the
 * GNU Lesser General Public License for more details.
 *
 * You should have received a copy of the GNU Lesser General Public License
 * along with Adguard Browser Extension.  If not, see <http://www.gnu.org/licenses/>.
 */

/**
 *  Initialize Content => BackgroundPage messaging
 */
(function (adguard) {

    'use strict';

    /**
     * Contains event listeners from content pages
     */
    var eventListeners = Object.create(null);

    /**
     * Adds event listener from content page
     * @param message
     * @param sender
     */
    function processAddEventListener(message, sender) {
        var listenerId = adguard.listeners.addSpecifiedListener(message.events, function () {
            var sender = eventListeners[listenerId];
            if (sender) {
                adguard.tabs.sendMessage(sender.tab.tabId, {
                    type: 'notifyListeners',
                    args: Array.prototype.slice.call(arguments)
                });
            }
        });
        eventListeners[listenerId] = sender;
        return {listenerId: listenerId};
    }

    /**
     * Constructs objects that uses on extension pages, like: options.html, thankyou.html etc
     */
    function processInitializeFrameScriptRequest() {

        var enabledFilters = Object.create(null);

        var AntiBannerFiltersId = adguard.utils.filters.ids;

        for (var key in AntiBannerFiltersId) {
            if (AntiBannerFiltersId.hasOwnProperty(key)) {
                var filterId = AntiBannerFiltersId[key];
                var enabled = adguard.filters.isFilterEnabled(filterId);
                if (enabled) {
                    enabledFilters[filterId] = true;
                }
            }
        }

        return {
            userSettings: adguard.settings.getAllSettings(),
            enabledFilters: enabledFilters,
            filtersMetadata: adguard.subscriptions.getFilters(),
            requestFilterInfo: adguard.requestFilter.getRequestFilterInfo(),
            contentBlockerInfo: adguard.requestFilter.getContentBlockerInfo(),
            environmentOptions: {
                isMacOs: adguard.utils.browser.isMacOs(),
                isSafariBrowser: adguard.utils.browser.isSafariBrowser(),
                isContentBlockerEnabled: adguard.utils.browser.isContentBlockerEnabled(),
                Prefs: {
                    locale: adguard.app.getLocale(),
                    mobile: adguard.prefs.mobile || false
                }
            },
            constants: {
                AntiBannerFiltersId: adguard.utils.filters.ids,
                EventNotifierTypes: adguard.listeners.events
            }
        };
    }

    /**
     * Returns collection of filters for selected group to display for user
     * @param groupId Group identifier
     * @returns {*|Array} List of filters
     */
    function getFiltersMetadataForGroup(groupId) {
        return adguard.subscriptions.getFilters().filter(function (f) {
            return f.groupId == groupId &&
                f.filterId != adguard.utils.filters.SEARCH_AND_SELF_PROMO_FILTER_ID;
        });
    }

    /**
     * Constructs filters metadata for options.html page
     */
    function processGetFiltersMetadata() {
        var groupsMeta = adguard.subscriptions.getGroups();
        var filtersMeta = Object.create(null);
        var enabledFilters = Object.create(null);
        var installedFilters = Object.create(null);
        for (var i = 0; i < groupsMeta.length; i++) {
            var groupId = groupsMeta[i].groupId;
            var filters = filtersMeta[groupId] = getFiltersMetadataForGroup(groupId);
            for (var j = 0; j < filters.length; j++) {
                var filter = filters[j];
                var installed = adguard.filters.isFilterInstalled(filter.filterId);
                var enabled = adguard.filters.isFilterEnabled(filter.filterId);
                if (installed) {
                    installedFilters[filter.filterId] = true;
                }
                if (enabled) {
                    enabledFilters[filter.filterId] = true;
                }
            }
        }
        return {
            groups: groupsMeta,
            filters: filtersMeta,
            enabledFilters: enabledFilters,
            installedFilters: installedFilters
        };
    }

    /**
     * Searches for whitelisted domains.
     *
     * @param offset Offset
     * @param limit Limit
     * @param text Search string
     * @returns {Array} Domains found
     */
    function searchWhiteListDomains(offset, limit, text) {
        var domains = adguard.whitelist.getWhiteListDomains();
        var result = [];
        for (var i = 0; i < domains.length; i++) {
            var domain = domains[i];
            if (!text || adguard.utils.strings.containsIgnoreCase(domain, text)) {
                result.push(domain);
            }
        }
        return limit ? result.slice(offset, offset + limit) : result;
    }

    /**
     * Searches for user rules.
     *
     * @param offset Offset
     * @param limit Limit
     * @param text Search string
     * @returns {Array} Rules found
     */
    function searchUserRules(offset, limit, text) {
        var userRules = adguard.userrules.getRules();
        var result = [];
        for (var i = 0; i < userRules.length; i++) {
            var ruleText = userRules[i];
            if (!text || adguard.utils.strings.containsIgnoreCase(ruleText, text)) {
                result.push(ruleText);
            }
        }
        return limit ? result.slice(offset, offset + limit) : result;
    }

    /**
     * Saves css hits from content-script.
     * Message includes stats field. [{filterId: 1, ruleText: 'rule1'}, {filterId: 2, ruleText: 'rule2'}...]
     * @param tab
     * @param stats
     */
    function processSaveCssHitStats(tab, stats) {
        if (!adguard.settings.collectHitsCount()) {
            return;
        }
        if (adguard.frames.isIncognitoTab(tab)) {
            return;
        }
        var domain = adguard.frames.getFrameDomain(tab);
        for (var i = 0; i < stats.length; i++) {
            var stat = stats[i];
            adguard.hitStats.addRuleHit(domain, stat.ruleText, stat.filterId);
        }
    }


    /**
     * Main function for processing messages from content-scripts
     *
     * @param message
     * @param sender
     * @param callback
     * @returns {*}
     */
    function handleMessage(message, sender, callback) {
        switch (message.type) {
            case 'unWhiteListFrame':
                adguard.userrules.unWhiteListFrame(message.frameInfo);
                break;
            case 'addEventListener':
                return processAddEventListener(message, sender);
            case 'removeListener':
                var listenerId = message.listenerId;
                adguard.listeners.removeListener(listenerId);
                delete eventListeners[listenerId];
                break;
            case 'initializeFrameScript':
                return processInitializeFrameScriptRequest();
            case 'changeUserSetting':
                adguard.settings.setProperty(message.key, message.value);
                break;
            case 'checkRequestFilterReady':
                return {ready: adguard.requestFilter.isReady()};
            case 'addAndEnableFilter':
                adguard.filters.addAndEnableFilters([message.filterId]);
                break;
            case 'disableAntiBannerFilter':
                if (message.remove) {
                    adguard.filters.removeFilter(message.filterId);
                } else {
                    adguard.filters.disableFilter(message.filterId);
                }
                break;
            case 'getWhiteListDomains':
                var whiteListDomains = searchWhiteListDomains(message.offset, message.limit, message.text);
                return {rules: whiteListDomains};
            case 'getUserFilters':
                var rules = searchUserRules(message.offset, message.limit, message.text);
                return {rules: rules};
            case 'checkAntiBannerFiltersUpdate':
                adguard.ui.checkFiltersUpdates();
                break;
            case 'getAntiBannerFiltersForOptionsPage':
                var renderedFilters = adguard.filters.getFiltersForOptionsPage();
                return {filters: renderedFilters};
            case 'changeDefaultWhiteListMode':
                adguard.whitelist.changeDefaultWhiteListMode(message.enabled);
                break;
            case 'clearUserFilter':
                adguard.userrules.clearRules();
                break;
            case 'clearWhiteListFilter':
                adguard.whitelist.clearWhiteList();
                break;
            case 'addWhiteListDomains':
                adguard.whitelist.addToWhiteListArray(message.domains);
                break;
            case 'removeWhiteListDomain':
                adguard.whitelist.removeFromWhiteList(message.text);
                break;
            case 'addUserFilterRules':
                adguard.userrules.addRules(message.rules);
                break;
            case 'onFiltersSubscriptionChange':
                adguard.filters.onFiltersListChange(message.filterIds);
                break;
            case 'getFiltersMetadata':
                return processGetFiltersMetadata();
            case 'openThankYouPage':
                adguard.ui.openThankYouPage();
                break;
            case 'openExtensionStore':
                adguard.ui.openExtensionStore();
                break;
            case 'openFilteringLog':
                adguard.browserAction.close();
                adguard.ui.openFilteringLog(message.tabId);
                break;
            case 'openExportRulesTab':
                adguard.ui.openExportRulesTab(message.whitelist);
                break;
            case 'openSafebrowsingTrusted':
                adguard.safebrowsing.addToSafebrowsingTrusted(message.url);
                adguard.tabs.getActive(function (tab) {
                    adguard.tabs.reload(tab.tabId, message.url);
                });
                break;
            case 'openTab':
                adguard.ui.openTab(message.url, message.options);
                adguard.browserAction.close();
                break;
            case 'resetBlockedAdsCount':
                adguard.frames.resetBlockedAdsCount();
                adguard.browserAction.close();
                break;
            case 'getSelectorsAndScripts':
                if (adguard.utils.workaround.isFacebookIframe(message.documentUrl)) {
                    return {};
                }
                var cssAndScripts = adguard.webRequestService.processGetSelectorsAndScripts(sender.tab, message.documentUrl, message.options);
                return cssAndScripts || {};
            case 'checkWebSocketRequest':
                var block = adguard.webRequestService.checkWebSocketRequest(sender.tab, message.elementUrl, message.documentUrl);
                return {block: block, requestId: message.requestId};
            case 'processShouldCollapse':
                var collapse = adguard.webRequestService.processShouldCollapse(sender.tab, message.elementUrl, message.documentUrl, message.requestType);
                return {collapse: collapse, requestId: message.requestId};
            case 'processShouldCollapseMany':
                var requests = adguard.webRequestService.processShouldCollapseMany(sender.tab, message.documentUrl, message.requests);
                return {requests: requests};
            case 'addUserRule':
                adguard.userrules.addRules([message.ruleText]);
                if (message.adguardDetected || adguard.frames.isTabAdguardDetected(sender.tab)) {
                    adguard.integration.addRuleToApp(message.ruleText);
                }
                break;
            case 'removeUserRule':
                adguard.userrules.removeRule(message.ruleText);
                if (message.adguardDetected || adguard.frames.isTabAdguardDetected(sender.tab)) {
                    adguard.integration.removeRuleFromApp(message.ruleText);
                }
                break;
            case 'onOpenFilteringLogPage':
                adguard.filteringLog.onOpenFilteringLogPage();
                break;
            case 'onCloseFilteringLogPage':
                adguard.filteringLog.onCloseFilteringLogPage();
                break;
            case 'reloadTabById':
                adguard.tabs.reload(message.tabId);
                break;
            case 'clearEventsByTabId':
                adguard.filteringLog.clearEventsByTabId(message.tabId);
                break;
            case 'getTabFrameInfoById':
                if (message.tabId) {
                    var frameInfo = adguard.frames.getFrameInfo({tabId: message.tabId});
                    return {frameInfo: frameInfo};
                } else {
                    adguard.tabs.getActive(function (tab) {
                        var frameInfo = adguard.frames.getFrameInfo(tab);
                        callback({frameInfo: frameInfo});
                    });
                    return true; // Async
                }
                break;
            case 'getFilteringInfoByTabId':
                var filteringInfo = adguard.filteringLog.getFilteringInfoByTabId(message.tabId);
                return {filteringInfo: filteringInfo};
            case 'synchronizeOpenTabs':
                adguard.filteringLog.synchronizeOpenTabs(function (tabs) {
                    callback({tabs: tabs});
                });
                return true; // Async
            case 'checkSubscriptionUrl':
                var filterMetadata = adguard.filters.findFilterMetadataBySubscriptionUrl(message.url);
                var confirmText;
                if (filterMetadata) {
                    //ok, filter found
                    confirmText = adguard.i18n.getMessage('abp_subscribe_confirm_enable', [filterMetadata.name]);
                } else {
                    //filter not found
                    confirmText = adguard.i18n.getMessage('abp_subscribe_confirm_import', [message.title]);
                }
                return {confirmText: confirmText};
            case 'enableSubscription':
                adguard.filters.processAbpSubscriptionUrl(message.url, function (rulesAddedCount) {
                    var title = adguard.i18n.getMessage('abp_subscribe_confirm_import_finished_title');
                    var text = adguard.i18n.getMessage('abp_subscribe_confirm_import_finished_text', [String(rulesAddedCount)]);
                    adguard.ui.showAlertMessagePopup(title, text);
                });
                return true; // Async
            // Popup methods
            case 'addWhiteListDomainPopup':
                adguard.tabs.getActive(function (tab) {
                    adguard.ui.whiteListTab(tab);
                });
                break;
            case 'removeWhiteListDomainPopup':
                adguard.tabs.getActive(function (tab) {
                    adguard.ui.unWhiteListTab(tab);
                });
                break;
            case 'changeApplicationFilteringDisabled':
                adguard.ui.changeApplicationFilteringDisabled(message.disabled);
                break;
            case 'openSiteReportTab':
                adguard.ui.openSiteReportTab(message.url);
                adguard.browserAction.close();
                break;
            case 'openSettingsTab':
                adguard.ui.openSettingsTab();
                adguard.browserAction.close();
                break;
            case 'openAssistant':
                adguard.ui.openAssistant();
                adguard.browserAction.close();
                break;
            case 'resizePanelPopup':
                adguard.browserAction.resize(message.width, message.height);
                break;
            case 'sendFeedback':
                adguard.backend.sendUrlReport(message.url, message.topic, message.comment);
                break;
            case 'saveCssHitStats':
                processSaveCssHitStats(sender.tab, message.stats);
                break;
<<<<<<< HEAD
            // Sync messages
            case 'setSyncProvider':
                adguard.sync.syncService.setSyncProvider(message.provider);
                break;
            case 'setOAuthToken':
                if (adguard.sync.oauthService.setToken(message.provider, message.token, message.csrfState, message.expires)) {
                    adguard.sync.syncService.setSyncProvider(message.provider);
                }
                break;
            case 'getSyncStatus':
                return adguard.sync.syncService.getSyncStatus();
            case 'authSync':
                adguard.sync.oauthService.authorize(message.provider);
                break;
            case 'dropAuthSync':
                adguard.listeners.notifyListeners(adguard.listeners.SYNC_BAD_OR_EXPIRED_TOKEN, message.provider);
                break;
            case 'toggleSync':
                adguard.sync.syncService.toggleSyncStatus();
                break;
            case 'syncNow':
                adguard.listeners.notifyListeners(adguard.listeners.SYNC_REQUIRED, {force: true});
                break;
            default :
                throw 'Unknown message: ' + message;
=======
            default:
                // Unhandled message
                return true;
>>>>>>> f07db502
        }
    }

    // Add event listener from content-script messages
    adguard.runtime.onMessage.addListener(handleMessage);

})(adguard);
<|MERGE_RESOLUTION|>--- conflicted
+++ resolved
@@ -402,7 +402,6 @@
             case 'saveCssHitStats':
                 processSaveCssHitStats(sender.tab, message.stats);
                 break;
-<<<<<<< HEAD
             // Sync messages
             case 'setSyncProvider':
                 adguard.sync.syncService.setSyncProvider(message.provider);
@@ -428,11 +427,9 @@
                 break;
             default :
                 throw 'Unknown message: ' + message;
-=======
             default:
                 // Unhandled message
                 return true;
->>>>>>> f07db502
         }
     }
 
