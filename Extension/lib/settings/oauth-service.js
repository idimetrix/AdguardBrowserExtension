--- conflicted
+++ resolved
@@ -23,36 +23,7 @@
     var TOKEN_STORAGE_PROP = 'sync-provider-auth-tokens';
 
     var accessTokens = null;
-<<<<<<< HEAD
-    var securityToken = null;
-
-    /**
-     * Finds sync provider by name
-     * @param providerName Provider name
-     * @returns {*}
-     */
-    function findProviderByName(providerName) {
-        for (var key in api) {
-            if (api.hasOwnProperty(key)) {
-                var provider = api[key];
-                if (provider.name === providerName) {
-                    return provider;
-                }
-            }
-        }
-        return null;
-    }
-=======
     var csrfState = null;
->>>>>>> ae551b87
-
-    function openAuthTab(providerName) {
-        adguard.tabs.create({
-            active: true,
-            type: 'popup',
-            url: getAuthUrl(providerName, 'http://testsync.adguard.com/oauth?provider=' + providerName)
-        });
-    }
 
     var getAccessTokens = function () {
         if (accessTokens === null) {
@@ -60,6 +31,16 @@
         }
         return accessTokens;
     };
+
+    /**
+     * Clears provider token
+     * @param providerName
+     */
+    function clearToken(providerName) {
+        accessTokens = getAccessTokens();
+        delete accessTokens[providerName];
+        adguard.localStorage.setItem(TOKEN_STORAGE_PROP, JSON.stringify(accessTokens));
+    }
 
     /**
      * Gets random one time token
@@ -106,18 +87,10 @@
             expires: expires ? Date.now() + parseInt(expires) * 1000 : null
         };
 
+        adguard.console.info('Set OAuth token {0} for sync provider {1}', token, providerName);
+
         adguard.localStorage.setItem(TOKEN_STORAGE_PROP, JSON.stringify(accessTokens));
         return true;
-    };
-
-    /**
-     * Clears provider token
-     * @param providerName
-     */
-    var clearToken = function (providerName) {
-        accessTokens = getAccessTokens();
-        delete accessTokens[providerName];
-        adguard.localStorage.setItem(TOKEN_STORAGE_PROP, JSON.stringify(accessTokens));
     };
 
     /**
@@ -126,6 +99,13 @@
      * @returns {boolean}
      */
     var isAuthorized = function (providerName) {
+        var provider = api.syncProviders.getProvider(providerName);
+        if (!provider) {
+            return false;
+        }
+        if (!provider.isOAuthSupported) {
+            return true;
+        }
         if (!getToken(providerName)) {
             return false;
         }
@@ -149,22 +129,44 @@
      * @param providerName
      */
     var authorize = function (providerName) {
-        var provider = findProviderByName(providerName);
-        if (provider && provider.oauthSupported) {
-            openAuthTab(provider.name);
+        var provider = api.syncProviders.getProvider(providerName);
+        if (!provider) {
+            return;
         }
+        if (!provider.isOAuthSupported) {
+            adguard.console.warn('Sync provider doesn\'t support oauth');
+            return;
+        }
+        adguard.tabs.create({
+            active: true,
+            type: 'popup',
+            url: provider.getAuthUrl('https://testsync.adguard.com/oauth?provider=' + providerName, getOrGenerateCSRFState())
+        });
+    };
+
+    /**
+     * Clear and revoke provider's token
+     */
+    var clearAndRevokeToken = function (providerName) {
+        var provider = api.syncProviders.getProvider(providerName);
+        if (!provider) {
+            return;
+        }
+        if (!provider.isOAuthSupported) {
+            adguard.console.warn('Sync provider doesn\'t support oauth');
+            return;
+        }
+        var token = getToken(providerName);
+        if (token) {
+            clearToken(providerName);
+            provider.revokeToken(token);
+        }
+        adguard.console.info('Remove OAuth token \'{0}\' for sync provider {1}', token, providerName);
     };
 
     // EXPOSE
     api.oauthService = {
         /**
-<<<<<<< HEAD
-=======
-         * Returns generated csrf state
-         */
-        getOrGenerateCSRFState: getOrGenerateCSRFState,
-        /**
->>>>>>> ae551b87
          * Returns auth token
          */
         getToken: getToken,
@@ -173,17 +175,17 @@
          */
         setToken: setToken,
         /**
-         * Clears auth token
-         */
-        clearToken: clearToken,
-        /**
          * Checks if token is presented and up to date
          */
         isAuthorized: isAuthorized,
         /**
          * Opens auth tab
          */
-        authorize: authorize
+        authorize: authorize,
+        /**
+         * Clear and revoke provider's token
+         */
+        clearAndRevokeToken: clearAndRevokeToken
     };
 
 })(adguard.sync, adguard);