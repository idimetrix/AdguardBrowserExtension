--- conflicted
+++ resolved
@@ -1,4 +1,3 @@
-<<<<<<< HEAD
 /**
  * This file is part of Adguard Browser Extension (https://github.com/AdguardTeam/AdguardBrowserExtension).
  *
@@ -93,99 +92,4 @@
             print("ERROR", "error", arguments);
         }
     };
-=======
-/**
- * This file is part of Adguard Browser Extension (https://github.com/AdguardTeam/AdguardBrowserExtension).
- *
- * Adguard Browser Extension is free software: you can redistribute it and/or modify
- * it under the terms of the GNU Lesser General Public License as published by
- * the Free Software Foundation, either version 3 of the License, or
- * (at your option) any later version.
- *
- * Adguard Browser Extension is distributed in the hope that it will be useful,
- * but WITHOUT ANY WARRANTY; without even the implied warranty of
- * MERCHANTABILITY or FITNESS FOR A PARTICULAR PURPOSE.  See the
- * GNU Lesser General Public License for more details.
- *
- * You should have received a copy of the GNU Lesser General Public License
- * along with Adguard Browser Extension.  If not, see <http://www.gnu.org/licenses/>.
- */
-
-/**
- * Simple logger with log levels
- */
-adguard.console = (function () {
-
-    // Redefine if you need it
-    var CURRENT_LEVEL = "INFO";
-
-    var LEVELS = {
-        ERROR: 1,
-        WARN: 2,
-        INFO: 3,
-        DEBUG: 4
-    };
-
-    /**
-     * Pretty-print javascript error
-     */
-    var errorToString = function (error) {
-        return error.toString() + "\nStack trace:\n" + error.stack;
-    };
-
-    /**
-     * Prints log message
-     */
-    var print = function (level, method, args) {
-        //check log level
-        if (LEVELS[CURRENT_LEVEL] < LEVELS[level]) {
-            return;
-        }
-        if (!args || args.length === 0 || !args[0]) {
-            return;
-        }
-
-        var str = args[0] + "";
-        args = Array.prototype.slice.call(args, 1);
-        var formatted = str.replace(/{(\d+)}/g, function (match, number) {
-
-            if (typeof args[number] != "undefined") {
-                var value = args[number];
-                if (value instanceof Error) {
-                    value = errorToString(value);
-                } else if (value && value.message) {
-                    value = value.message;
-                }
-                return value;
-            }
-
-            return match;
-        });
-
-        var now = new Date();
-        formatted = now.toISOString() + ": " + formatted;
-        console[method](formatted);
-    };
-
-    /**
-     * Expose public API
-     */
-    return {
-        debug: function () {
-            print("DEBUG", "log", arguments);
-        },
-
-        info: function () {
-            print("INFO", "info", arguments);
-        },
-
-        warn: function () {
-            print("WARN", "info", arguments);
-        },
-
-        error: function () {
-            print("ERROR", "error", arguments);
-        }
-    };
->>>>>>> b79130ed
 })();