--- conflicted
+++ resolved
@@ -118,20 +118,6 @@
 };
 
 var UrlFilterRule = {
-<<<<<<< HEAD
-	MASK_START_URL: "||",
-	MASK_ANY_SYMBOL: "*",
-	MASK_SEPARATOR: "^",
-	DOMAIN_OPTION: "domain",
-    IMPORTANT_OPTION: "important",
-	MATCH_CASE_OPTION: "match-case",
-	THIRD_PARTY_OPTION: "third-party",
-	OPTIONS_DELIMITER: "$",
-    CSP_OPTION: "csp",
-    WEBRTC_OPTION: "webrtc",
-    WEBSOCKET_OPTION: "websocket",
-    COOKIE_OPTION: "cookie"
-=======
     MASK_START_URL: '||',
     MASK_ANY_SYMBOL: '*',
     MASK_SEPARATOR: '^',
@@ -143,7 +129,7 @@
     CSP_OPTION: 'csp',
     WEBRTC_OPTION: 'webrtc',
     WEBSOCKET_OPTION: 'websocket',
->>>>>>> d98812f0
+    COOKIE_OPTION: 'cookie',
 };
 
 PageController.prototype = {
