/* global sendSyncMessage */
/* global addMessageListener */
/* global Components */
/* global content */
/**
 * This file is part of Adguard Browser Extension (https://github.com/AdguardTeam/AdguardBrowserExtension).
 *
 * Adguard Browser Extension is free software: you can redistribute it and/or modify
 * it under the terms of the GNU Lesser General Public License as published by
 * the Free Software Foundation, either version 3 of the License, or
 * (at your option) any later version.
 *
 * Adguard Browser Extension is distributed in the hope that it will be useful,
 * but WITHOUT ANY WARRANTY; without even the implied warranty of
 * MERCHANTABILITY or FITNESS FOR A PARTICULAR PURPOSE.  See the
 * GNU Lesser General Public License for more details.
 *
 * You should have received a copy of the GNU Lesser General Public License
 * along with Adguard Browser Extension.  If not, see <http://www.gnu.org/licenses/>.
 */

/**
 * This script is registered by "loadFrameScript" everywhere.
 * It decides whether we should load our content scripts to the loaded DOMWindow.
 */
var {classes: Cc, interfaces: Ci, utils: Cu, results: Cr} = Components;
var Services = Cu.import("resource://gre/modules/Services.jsm", {}).Services;
var console = Cu.import('resource://gre/modules/devtools/Console.jsm', {}).console;

// Message names for send*Event methods
var CONTENT_TO_BACKGROUND_CHANNEL = 'adguard@content-background-channel';
var BACKGROUND_TO_CONTENT_CHANNEL = 'adguard@background-content-channel';

// JSON for localized strings (look at initI18n method)
var i18nMessages = Object.create(null);

// Used for sandbox creation
var nextSandboxId = 0;

// Logger
var Log = {
    debug: function(message) {        
        var now = new Date();
        console.debug(now.toISOString() + ": " + message);
    }
};

/**
 * The DOMWindowCreated event is executed when a Window object has been created.
 * @param event DOMWindowCreated event https://developer.mozilla.org/en-US/docs/Web/Events/DOMWindowCreated
 */
var onDomWindowCreated = function(event) {
    
    var document = event.target;
    var window = document.defaultView;
    
    // TODO: TEMP
    Log.debug(document);
    Log.debug(window);
    
    if (!window || !window.location) {
        return;
    }
    
    var location = window.location;    
    if (!location || !location.href) {
        return;
    }
    
    if (location.protocol == 'http:' || location.protocol == 'https:') {
        attachContentScripts(window, ['content-script/preload.js']);
    } else if (location.protocol == 'chrome:') {
        var sandbox = createSandbox(window);
        //TODO: Handle
    }
};

/**
 * Fires when the frame script environment is shut down, i.e. when a tab gets closed.
 */
var onUnload = function() {
    // TODO: Clean up
};

/**
 * Creates sandbox object which will be a principal object for the content scripts.
 * 
 * @param window Window to be sandboxed
 */
var createSandbox = function(window) {
    
    /**
     * A string value which identifies the sandbox in about:memory (and possibly other places in the future). 
     * 
     * This property is optional, but very useful for tracking memory usage of add-ons and other JavaScript compartments. 
     * A recommended value for this property is an absolute path to the script responsible for creating the sandbox. 
     * As of Gecko 13 (Firefox 13.0 / Thunderbird 13.0 / SeaMonkey 2.10), if you don't specify a sandbox name it 
     * will default to the caller's filename.
     */
    var isIframe = window.top != window;
    var sandboxName = '[' + (nextSandboxId++) + ']' + (isIframe ? '[iframe] ' : '[window] ') + window.location.href;
    Log.debug('Attaching content scripts to ' + sandboxName); 
    
    // "content" is a DOM window here 
    // Creating "expanded" sandbox from it: https://developer.mozilla.org/en-US/docs/Mozilla/Tech/XPCOM/Language_Bindings/Components.utils.Sandbox#Expanded_principal
    var sandbox = Cu.Sandbox([window], {
        sandboxName: sandboxName,
        sameZoneAs: window.top,
        sandboxPrototype: window,
        wantComponents: false,
        wantXHRConstructor: false
    });
    
    // Expose messaging API
    sandbox.addFrameEventListener = function(name, listener) {
        Log.debug('addFrameEventListener ' + name);
    };
    sandbox.sendFrameEvent = function(name, message) {
        Log.debug('addFrameEventListener ' + name);
    };
    
<<<<<<< HEAD
    // Add to sandbox an object used for localization
    Services.scriptloader.loadSubScript('chrome://adguard/content/content-script/i18n-helper.js', sandbox);
    // Expose localization API
    sandbox.getI18nMessage = function(messageId) {
        return i18nMessages[messageId];
    };

    Services.scriptloader.loadSubScript('chrome://adguard/content/content-script/content-script.js', sandbox);
    
=======
>>>>>>> b409b5d4
    return sandbox;
};

/**
 * Attaches specified content scripts to the current DOM window.
 * 
 * @param window  Window to attach to
 * @param scripts Array with scripts relative path
 */
var attachContentScripts = function(window, scripts) {
    // Creating sandbox wrapper for window object
    var sandbox = createSandbox(window);
    
    // Executing i18n-helper.js and content-script.js for every content script.
    // These two scripts contains helper functions for messaging and localization.
    Services.scriptloader.loadSubScript('chrome://adguard/content/content-script/i18n-helper.js', sandbox);
    Services.scriptloader.loadSubScript('chrome://adguard/content/content-script/content-script.js', sandbox);
    
    // Executing content scripts specified in "scripts" parameter
    for (var i = 0; i < scripts.length; i++) {
        var scriptPath = 'chrome://adguard/content/' + scripts[i];
        Services.scriptloader.loadSubScript(scriptPath, sandbox);
    }
};

/**
 * Initialize a JSON object with translations 
 */
var initI18n = function() {
    // Randomize URI to work around bug 719376
    var stringBundle = Services.strings.createBundle('chrome://adguard/locale/messages.properties?' + Math.random());    
    
    // MDN says getSimpleEnumeration returns nsIPropertyElement // https://developer.mozilla.org/en-US/docs/Mozilla/Tech/XPCOM/Reference/Interface/nsIStringBundle#getSimpleEnumeration%28%29
    var props = stringBundle.getSimpleEnumeration();
    
    while (props.hasMoreElements()) {
        var prop = props.getNext();
        var propEl = prop.QueryInterface(Ci.nsIPropertyElement);
        
        var key = propEl.key;
        var str = propEl.value;

        i18nMessages[key] = str;
    }
};

/**
 * Entry point
 */
var initFrameScript = function() {
    
    // First of all, init translation
    initI18n();
    
    // Listen to DOMWindowCreated and execute content scripts for newly created windows
    addEventListener('DOMWindowCreated', function(event) {
        onDomWindowCreated(event);
    });

    // Clean up on frame script unload
    addEventListener('unload', function() {
        onUnload();
    });
};

initFrameScript();<|MERGE_RESOLUTION|>--- conflicted
+++ resolved
@@ -70,8 +70,7 @@
     if (location.protocol == 'http:' || location.protocol == 'https:') {
         attachContentScripts(window, ['content-script/preload.js']);
     } else if (location.protocol == 'chrome:') {
-        var sandbox = createSandbox(window);
-        //TODO: Handle
+        // TODO: Handle
     }
 };
 
@@ -119,18 +118,6 @@
         Log.debug('addFrameEventListener ' + name);
     };
     
-<<<<<<< HEAD
-    // Add to sandbox an object used for localization
-    Services.scriptloader.loadSubScript('chrome://adguard/content/content-script/i18n-helper.js', sandbox);
-    // Expose localization API
-    sandbox.getI18nMessage = function(messageId) {
-        return i18nMessages[messageId];
-    };
-
-    Services.scriptloader.loadSubScript('chrome://adguard/content/content-script/content-script.js', sandbox);
-    
-=======
->>>>>>> b409b5d4
     return sandbox;
 };
 
