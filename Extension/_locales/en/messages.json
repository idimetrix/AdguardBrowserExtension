--- conflicted
+++ resolved
@@ -480,11 +480,7 @@
         "message": "Filter"
     },
     "filtering_table_empty_reload_page_desc": {
-<<<<<<< HEAD
-        "message": "<reset>Disable filters</reset> or <refresh>reload page</refresh> to see filtering event logs."
-=======
         "message": "<reset>Disable filters<\/reset> or <refresh>reload page<\/refresh> to see filtering event logs."
->>>>>>> 3eeafdc8
     },
     "filtering_modal_info_title": {
         "message": "Request details"
