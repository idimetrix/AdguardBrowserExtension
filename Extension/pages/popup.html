--- conflicted
+++ resolved
@@ -132,25 +132,28 @@
 </div>
 
 <!--Footer-->
-<div id="footer-default-template" style="display: none;">
-<<<<<<< HEAD
-    <div class="footer">
-        <div class="popup-footer">
-            <span>&copy; AdGuard 2009-2018</span>
-        </div>
-        <div class="popup-get-premium banner banner--blue" style="display: none">
-            <a i18n="popup_get_premium" class="banner__in"
-               href="https://adguard.com/forward.html?action=adguard_site&from=popup&app=browser_extension"></a>
-            <a class="banner__close popup_get_premium_close" href="#">Close</a>
-        </div>
+<div class="footer" id="footer-default-template">
+    <!-- @if browser == "EDGE" -->
+    <a href="https://adguard.com/forward.html?action=adguard_site_popup&from=popup&app=browser_extension" class="popup-footer">
+        <span>&copy; AdGuard 2009-2018</span>
+    </a>
+    <!-- @endif -->
+    <!-- @if browser != "EDGE" -->
+    <div class="title" i18n="popup_adguard_other_os"></div>
+    <div class="platforms">
+        <a href="https://adguard.com/forward.html?action=android_about&from=popup&app=browser_extension" target="_blank" i18n-title="popup_adguard_android" class="popup-footer-link openLink">
+            <img src="images/android.svg" alt="" class="icon-android">
+        </a>
+        <a href="https://adguard.com/forward.html?action=ios_about&from=popup&app=browser_extension" target="_blank" i18n-title="popup_adguard_ios" class="popup-footer-link openLink">
+            <img src="images/apple.svg" alt="" class="icon-apple">
+        </a>
     </div>
-=======
-    <a href="https://adguard.com/forward.html?action=adguard_site_popup&from=popup&app=browser_extension" target="_blank" class="footer">
-        <span class="popup-footer__copyright">
-            &copy; AdGuard 2009-2018
-        </span>
-    </a>
->>>>>>> 4e1134de
+    <!-- @endif -->
+    <div class="popup-get-premium banner banner--blue" style="display: none">
+        <a i18n="popup_get_premium" class="banner__in"
+           href="https://adguard.com/forward.html?action=adguard_site&from=popup&app=browser_extension"></a>
+        <a class="banner__close popup_get_premium_close" href="#">Close</a>
+    </div>
 </div>
 
 <div id="footer-integration-template" style="display: none;">
