<<<<<<< HEAD
<!DOCTYPE html>
<html>
<head>
    <title></title>
    <meta charset="utf-8">
    <link type="text/css" rel="stylesheet" href="css/popup.css">
    <link type="text/css" rel="stylesheet" href="css/c3.css">

    <!-- @if browser == "CHROMIUM" || browser == "EDGE" || browser == "OPERA" || browser == "FIREFOX_WEBEXT" -->
    <script type="text/javascript" src="../lib/libs/d3.min.js" charset="utf-8"></script>
    <script type="text/javascript" src="../lib/libs/c3.js"></script>
    <script type="text/javascript" src="../lib/content-script/adguard-content.js"></script>
    <script type="text/javascript" src="../lib/content-script/common-script.js"></script>
    <script type="text/javascript" src="../lib/content-script/popup-script.js"></script>
    <script type="text/javascript" src="../lib/content-script/i18n-helper.js"></script>
    <script type="text/javascript" src="../lib/pages/i18n.js"></script>
    <script type="text/javascript" src="../lib/pages/script.js"></script>
    <script type="text/javascript" src="../lib/pages/popup-controller.js"></script>
    <!-- @endif -->
    <link rel="shortcut icon" href="images/favicon.png"/>
</head>
<body style="overflow: hidden;">
<div class="widjet-popup">
    <div class="tabbar">
        <button class="tab active macoshackresize tab-main-button" tab-switch="main" i18n="popup_tab_main"></button>
        <button class="tab macoshackresize tab-stats-button" tab-switch="statistics" i18n="popup_tab_statistics"></button>
    </div>
    <div class="tabstack">
        <div class="tab-main active tab-switch-tab" tab-switch="main"></div>
        <div class="tab-statistics tab-switch-tab" tab-switch="statistics"></div>
    </div>
</div>

<!--<div class="modal-feedback hidden">-->
    <!--<div class="modal-feedback-header" i18n="popup_what_wrong_site"></div>-->
    <!--<div class="modal-feedback-subject"></div>-->
    <!--<span class="m-feedback-actions-error" id="feedbackErrorMessage" i18n="popup_feedback_option_is_empty"></span>-->

    <!--<div class="modal-feedback-select">-->
        <!--<div class="modal-feedback-inner">-->
            <!--<div class="m-feedback-inner-text" i18n="popup_feedback_empty_option"></div>-->
            <!--<div class="m-feedback-inner-icon"></div>-->
        <!--</div>-->
        <!--<div class="modal-feedback-dropdown hidden">-->
            <!--<div class="m-feedback-dropdown-item" i18n="popup_feedback_malware_option" item-data="PHISHING"></div>-->
            <!--<div class="m-feedback-dropdown-item" i18n="popup_feedback_wrong_block_option" item-data="FALSE_POSITIVE"></div>-->
            <!--<div class="m-feedback-dropdown-item" i18n="popup_feedback_miss_ads_option" item-data="MISSED_ADS"></div>-->
            <!--<div class="m-feedback-dropdown-item" i18n="popup_feedback_other_option" item-data="CUSTOM"></div>-->
        <!--</div>-->
    <!--</div>-->
    <!--<div class="modal-feedback-message">-->
        <!--<textarea i18n-plhr="popup_feedback_comment"></textarea>-->
    <!--</div>-->
    <!--<div class="modal-feedback-actions cf">-->
        <!--<a class="m-feedback-actions-send" id="sendFeedback" href="#" i18n="popup_feedback_send"></a>-->
        <!--<a class="m-feedback-actions-cancel" id="cancelFeedback" href="#" i18n="popup_feedback_cancel"></a>-->
    <!--</div>-->
<!--</div>-->

<!--Templates-->

<!--Headers-->
<div id="filtering-integration-header-template" style="display: none;">
    <div class="head">
        <div class="blocked msg"></div>
    </div>
</div>

<div id="filtering-default-header-template" style="display: none;">
    <div class="head">
        <div class="total blocked-all"></div>
        <div class="blocked">
            <span class="blocked-tab"></span>
            <img src="images/icon-magnifying.png" class="icon-magnifying openFilteringLog" alt="">
        </div>
    </div>
</div>

<!--Filtering State Checkbox-->
<div id="filtering-default-control-template" style="display: none;">
    <div class="control-buttons">
        <button class="cir-btn settings openSettings"><img src="images/icon-settings.png" alt=""></button>
        <button class="cir-btn pause changeProtectionStateDisable"><img src="images/icon-pause.png" alt=""></button>
        <!--<div class="error-win"></div>-->
        <div class="center-switch">
            <div class="switch-btn changeProtectionStateEnable changeDocumentWhiteListed"></div>
        </div>
    </div>
</div>

<div id="filtering-disabled-control-template" style="display: none;">
    <div class="control-buttons">
        <button class="cir-btn settings openSettings"><img src="images/icon-settings.png" alt=""></button>
        <button class="cir-btn pause changeProtectionStateDisable"><img src="images/icon-pause.png" alt=""></button>
        <div class="error-win"></div>
    </div>
</div>

<div id="filtering-site-exception-control-template" style="display: none;">
    <div class="control-buttons">
        <button class="cir-btn settings openSettings"><img src="images/icon-settings.png" alt=""></button>
        <button class="cir-btn pause changeProtectionStateDisable"><img src="images/icon-pause.png" alt=""></button>
        <div class="error-win"></div>
    </div>
</div>

<!--Status Text-->
<div id="filtering-status-template" style="display: none;">
    <div class="status"></div>
</div>

<!--Message Text-->
<div id="filtering-message-template" style="display: none;">
    <div class="error-msg"></div>
</div>

<!--Actions-->
<div id="action-open-assistant-template" style="display: none;">
    <div class="action openAssistant">
        <span class="act-icon"><img src="images/icon-block-ad.png" class="icon-block-ad" alt=""></span>
        <span class="act-name" i18n="popup_block_site_ads"></span>
    </div>
</div>

<!--Statistics-->
<div id="filtering-statistics-template" style="display: none;">
    <div class="statistics-wrapper">
        <select name="type" class="statistics-select statistics-select-type">
            <option value="badRequests" i18n="popup_statistics_type_bad_requests"></option>
            <option value="requestTypes" i18n="popup_statistics_type_request_types"></option>
        </select>
        <select name="time" class="statistics-select statistics-select-time">
            <option value="day" i18n="popup_statistics_time_day"></option>
            <option value="week" selected="true" i18n="popup_statistics_time_week"></option>
            <option value="month" i18n="popup_statistics_time_month"></option>
            <option value="year" i18n="popup_statistics_time_year"></option>
        </select>
    </div>
    <div id="chart" class="chart"></div>
    <button class="full-stats show-full-stats" i18n="popup_statistics_full_statistics"></button>
    <div class="analytics" style="display: none;">
        <div class="close hide-full-stats"><img src="images/arrow-up.png" class="arrow-up" alt=""></div>
        <div class="title" i18n="popup_statistics_analytics"></div>
        <ul id="analytics-blocked-types-values">
        </ul>
    </div>
</div>

<div id="action-open-abuse-template" style="display: none;">
    <div class="action openAbuse">
        <span class="act-icon"><img src="images/icon-thumb-down.png" class="icon-thumb-down" alt=""></span>
        <span class="act-name" i18n="popup_abuse_site"></span>
    </div>
</div>

<div id="action-site-report-template" style="display: none;">
    <div class="action siteReport">
        <span class="act-icon"><img src="images/icon-shield.png" class="icon-shield" alt=""></span>
        <span class="act-name" i18n="popup_security_report"></span>
    </div>
</div>

<!--Footer-->
<div id="footer-default-template" style="display: none;">
    <div class="footer">
        <div class="title" i18n="popup_adguard_other_os"></div>
        <div class="platforms">
            <a href="https://adguard.com/adguard-windows/overview.html?utm_source=extension&aid=18081" i18n-title="popup_adguard_windows" class="popup-footer-link openLink">
                <img src="images/icon-windows.png" alt="" class="icon-windows">
            </a>
            <a href="https://adguard.com/adguard-mac/overview.html?utm_source=extension&aid=18081" i18n-title="popup_adguard_mac" class="popup-footer-link openLink">
                <img src="images/icon-osx.png" alt="" class="icon-osx">
            </a>
            <a href="https://adguard.com/adguard-android/overview.html?utm_source=extension&aid=18081" i18n-title="popup_adguard_android" class="popup-footer-link openLink">
                <img src="images/icon-android.png" alt="" class="icon-android">
            </a>
            <a href="https://adguard.com/ios" i18n-title="popup_adguard_ios" class="popup-footer-link openLink">
                <img src="images/icon-apple.png" alt="" class="icon-apple">
            </a>
        </div>
    </div>
</div>

<div id="footer-integration-template" style="display: none;">
    <div class="footer integration">
        <div class="title-integration" i18n="popup_adguard_footer_integration"></div>
    </div>
</div>

<!--<div id="adguard-detected-message-template" style="display: none;">-->
    <!--&lt;!&ndash;<div class="widjet-popup-filter cf macoshackresize">&ndash;&gt;-->
        <!--&lt;!&ndash;<span class="w-popup-filter-title top-title" i18n="popup_ads_has_been_removed"></span>&ndash;&gt;-->
        <!--&lt;!&ndash;<a href="#" i18n-title="popup_filtering_log_icon_title" class="w-popup-filter-icon openFilteringLog"><i class="popup-icon-eye"></i></a>&ndash;&gt;-->
    <!--&lt;!&ndash;</div>&ndash;&gt;-->
    <!--<div class="head">-->
        <!--<div class="msg" i18n="popup_ads_has_been_removed"></div>-->
    <!--</div>-->
<!--</div>-->

<!--<div id="site-filtering-disabled-message-template" style="display: none;">-->
    <!--&lt;!&ndash;<div class="widjet-popup-filter cf macoshackresize">&ndash;&gt;-->
        <!--&lt;!&ndash;<span class="w-popup-filter-title top-title" i18n="popup_site_filtering_disabled"></span>&ndash;&gt;-->
    <!--&lt;!&ndash;</div>&ndash;&gt;-->
    <!--<div class="head">-->
        <!--<div class="msg" i18n="popup_site_filtering_disabled"></div>-->
    <!--</div>-->
<!--</div>-->

<!--<div id="site-protection-disabled-message-template" style="display: none;">-->
    <!--&lt;!&ndash;<div class="widjet-popup-filter cf macoshackresize">&ndash;&gt;-->
        <!--&lt;!&ndash;<span class="w-popup-filter-title top-title" i18n="popup_site_protection_disabled"></span>&ndash;&gt;-->
    <!--&lt;!&ndash;</div>&ndash;&gt;-->
    <!--<div class="head">-->
        <!--<div class="msg" i18n="popup_site_protection_disabled"></div>-->
    <!--</div>-->
<!--</div>-->

</body>
</html>
=======
<!DOCTYPE html>
<html>
<head>
    <title></title>
    <meta charset="utf-8">
    <link type="text/css" rel="stylesheet" href="skin/fonts.css">
    <link type="text/css" rel="stylesheet" href="skin/style.css">
    <link type="text/css" rel="stylesheet" href="skin/my.css">

    <!-- @if browser == "CHROMIUM" || browser == "EDGE" || browser == "SAFARI" || browser == "OPERA" || browser == "FIREFOX_WEBEXT" -->
    <script type="text/javascript" src="../lib/libs/jquery-2.2.4.min.js"></script>
    <script type="text/javascript" src="../lib/content-script/adguard-content.js"></script>
    <script type="text/javascript" src="../lib/content-script/common-script.js"></script>
    <script type="text/javascript" src="../lib/content-script/popup-script.js"></script>
    <script type="text/javascript" src="../lib/content-script/i18n-helper.js"></script>
    <script type="text/javascript" src="../lib/pages/i18n.js"></script>
    <script type="text/javascript" src="../lib/pages/script.js"></script>
    <script type="text/javascript" src="../lib/pages/popup-controller.js"></script>
    <!-- @endif -->
    <link rel="shortcut icon" href="skin/favicon.png"/>
</head>
<body style="overflow: hidden;">
<div class="widjet-popup"></div>

<div class="modal-feedback hidden">
    <div class="modal-feedback-header" i18n="popup_what_wrong_site"></div>
    <div class="modal-feedback-subject"></div>
    <span class="m-feedback-actions-error" id="feedbackErrorMessage" i18n="popup_feedback_option_is_empty"></span>

    <div class="modal-feedback-select">
        <div class="modal-feedback-inner">
            <div class="m-feedback-inner-text" i18n="popup_feedback_empty_option"></div>
            <div class="m-feedback-inner-icon"></div>
        </div>
        <div class="modal-feedback-dropdown hidden">
            <div class="m-feedback-dropdown-item" i18n="popup_feedback_malware_option" item-data="PHISHING"></div>
            <div class="m-feedback-dropdown-item" i18n="popup_feedback_wrong_block_option" item-data="FALSE_POSITIVE"></div>
            <div class="m-feedback-dropdown-item" i18n="popup_feedback_miss_ads_option" item-data="MISSED_ADS"></div>
            <div class="m-feedback-dropdown-item" i18n="popup_feedback_other_option" item-data="CUSTOM"></div>
        </div>
    </div>
    <div class="modal-feedback-message">
        <textarea i18n-plhr="popup_feedback_comment"></textarea>
    </div>
    <div class="modal-feedback-actions cf">
        <a class="m-feedback-actions-send" id="sendFeedback" href="#" i18n="popup_feedback_send"></a>
        <a class="m-feedback-actions-cancel" id="cancelFeedback" href="#" i18n="popup_feedback_cancel"></a>
    </div>
</div>

<!--Templates-->
<div id="page-stats-template" style="display: none;">
    <div id="pageStatisticBlock" class="widjet-popup-filter cf macoshackresize">
        <span class="w-popup-filter-title w-popup-filter-title-blocked"></span>
        <a href="#" i18n-title="popup_filtering_log_icon_title" class="w-popup-filter-icon openFilteringLog"><i class="popup-icon-eye"></i></a>
        <span class="w-popup-filter-title w-popup-filter-title-blocked-all"></span>
    </div>
</div>

<div id="adguard-detected-message-template" style="display: none;">
    <div class="widjet-popup-filter cf macoshackresize">
        <span class="w-popup-filter-title top-title" i18n="popup_ads_has_been_removed"></span>
        <a href="#" i18n-title="popup_filtering_log_icon_title" class="w-popup-filter-icon openFilteringLog"><i class="popup-icon-eye"></i></a>
    </div>
</div>

<div id="site-filtering-disabled-message-template" style="display: none;">
    <div class="widjet-popup-filter cf macoshackresize">
        <span class="w-popup-filter-title top-title" i18n="popup_site_filtering_disabled"></span>
    </div>
</div>

<div id="site-protection-disabled-message-template" style="display: none;">
    <div class="widjet-popup-filter cf macoshackresize">
        <span class="w-popup-filter-title top-title" i18n="popup_site_protection_disabled"></span>
    </div>
</div>

<div id="site-filtering-exception-message-template" style="display: none;">
    <div class="widjet-popup-filter cf widjet-popup-filter-help">
        <span class="w-popup-filter-title" i18n="popup_site_exception"></span>
        <span class="w-popup-filter-help" i18n="popup_site_exception_info"></span>
    </div>
</div>

<div id="site-filtering-checkbox-template" style="display: none;">
    <div class="widjet-popup-filter cf">
        <span class="w-popup-filter-title" i18n="popup_site_filtering_state"></span>
        <input type="checkbox" class="sp-table-row-input" id="siteFilteringDisabledCheckbox" checked="checked" style="display: none;">
    </div>
</div>

<div id="open-assistant-template" style="display: none;">
    <a class="w-popup-menu-item openAssistant" href="#"><i class="popup-icon-filter"></i><span i18n="popup_block_site_ads"></span></a>
</div>

<div id="open-abuse-template" style="display: none;">
    <a class="w-popup-menu-item openAbuse" href="#"><i class="popup-icon-appeal"></i><span i18n="popup_abuse_site"></span></a>
</div>

<div id="site-report-template" style="display: none;">
    <a class="w-popup-menu-item siteReport" href="#"><i class="popup-icon-report"></i><span i18n="popup_security_report"></span></a>
</div>

<div id="open-settings-template" style="display: none;">
    <a class="w-popup-menu-item openSettings" href="#"><i class="popup-icon-settings"></i><span i18n="popup_open_settings"></span></a>
</div>

<div id="protection-disabled-template" style="display: none;">
    <a class="w-popup-menu-item changeProtectionState" href="#">
        <i class="popup-icon-play"></i>
        <span i18n="popup_enable_protection"></span>
    </a>
</div>

<div id="protection-enabled-template" style="display: none;">
    <a class="w-popup-menu-item changeProtectionState" href="#">
        <i class="popup-icon-pause"></i>
        <span i18n="popup_disable_protection"></span>
    </a>
</div>

<div id="popup-footer-template" style="display: none;">
    <div class="popup-footer">
        <div class="os-popup-other-os-block">
            <span i18n="popup_adguard_other_os"></span>
        </div>
        <!-- @if browser != "SAFARI" -->
        <a href="https://adguard.com/adguard-windows/overview.html?utm_source=extension&aid=18081" i18n-title="popup_adguard_windows" class="popup-footer-link openLink">
            <i class="os-popup-icon-windows"></i>
        </a>
        <!-- @endif -->
        <a href="https://adguard.com/adguard-mac/overview.html?utm_source=extension&aid=18081" i18n-title="popup_adguard_mac" class="popup-footer-link openLink">
            <i class="os-popup-icon-mac"></i>
        </a>
        <!-- @if browser != "SAFARI" -->
        <a href="https://adguard.com/adguard-android/overview.html?utm_source=extension&aid=18081" i18n-title="popup_adguard_android" class="popup-footer-link openLink">
            <i class="os-popup-icon-android"></i>
        </a>
        <!-- @endif -->
        <a href="https://adguard.com/ios" i18n-title="popup_adguard_ios" class="popup-footer-link openLink">
            <i class="os-popup-icon-ios"></i>
        </a>
    </div>
</div>

<div id="popup-footer-integration-template" style="display: none;">
    <div class="popup-footer">
        <span i18n="popup_adguard_footer_integration"></span>
    </div>
</div>

</body>
</html>
>>>>>>> b79130ed
<|MERGE_RESOLUTION|>--- conflicted
+++ resolved
@@ -1,4 +1,3 @@
-<<<<<<< HEAD
 <!DOCTYPE html>
 <html>
 <head>
@@ -217,160 +216,4 @@
 <!--</div>-->
 
 </body>
-</html>
-=======
-<!DOCTYPE html>
-<html>
-<head>
-    <title></title>
-    <meta charset="utf-8">
-    <link type="text/css" rel="stylesheet" href="skin/fonts.css">
-    <link type="text/css" rel="stylesheet" href="skin/style.css">
-    <link type="text/css" rel="stylesheet" href="skin/my.css">
-
-    <!-- @if browser == "CHROMIUM" || browser == "EDGE" || browser == "SAFARI" || browser == "OPERA" || browser == "FIREFOX_WEBEXT" -->
-    <script type="text/javascript" src="../lib/libs/jquery-2.2.4.min.js"></script>
-    <script type="text/javascript" src="../lib/content-script/adguard-content.js"></script>
-    <script type="text/javascript" src="../lib/content-script/common-script.js"></script>
-    <script type="text/javascript" src="../lib/content-script/popup-script.js"></script>
-    <script type="text/javascript" src="../lib/content-script/i18n-helper.js"></script>
-    <script type="text/javascript" src="../lib/pages/i18n.js"></script>
-    <script type="text/javascript" src="../lib/pages/script.js"></script>
-    <script type="text/javascript" src="../lib/pages/popup-controller.js"></script>
-    <!-- @endif -->
-    <link rel="shortcut icon" href="skin/favicon.png"/>
-</head>
-<body style="overflow: hidden;">
-<div class="widjet-popup"></div>
-
-<div class="modal-feedback hidden">
-    <div class="modal-feedback-header" i18n="popup_what_wrong_site"></div>
-    <div class="modal-feedback-subject"></div>
-    <span class="m-feedback-actions-error" id="feedbackErrorMessage" i18n="popup_feedback_option_is_empty"></span>
-
-    <div class="modal-feedback-select">
-        <div class="modal-feedback-inner">
-            <div class="m-feedback-inner-text" i18n="popup_feedback_empty_option"></div>
-            <div class="m-feedback-inner-icon"></div>
-        </div>
-        <div class="modal-feedback-dropdown hidden">
-            <div class="m-feedback-dropdown-item" i18n="popup_feedback_malware_option" item-data="PHISHING"></div>
-            <div class="m-feedback-dropdown-item" i18n="popup_feedback_wrong_block_option" item-data="FALSE_POSITIVE"></div>
-            <div class="m-feedback-dropdown-item" i18n="popup_feedback_miss_ads_option" item-data="MISSED_ADS"></div>
-            <div class="m-feedback-dropdown-item" i18n="popup_feedback_other_option" item-data="CUSTOM"></div>
-        </div>
-    </div>
-    <div class="modal-feedback-message">
-        <textarea i18n-plhr="popup_feedback_comment"></textarea>
-    </div>
-    <div class="modal-feedback-actions cf">
-        <a class="m-feedback-actions-send" id="sendFeedback" href="#" i18n="popup_feedback_send"></a>
-        <a class="m-feedback-actions-cancel" id="cancelFeedback" href="#" i18n="popup_feedback_cancel"></a>
-    </div>
-</div>
-
-<!--Templates-->
-<div id="page-stats-template" style="display: none;">
-    <div id="pageStatisticBlock" class="widjet-popup-filter cf macoshackresize">
-        <span class="w-popup-filter-title w-popup-filter-title-blocked"></span>
-        <a href="#" i18n-title="popup_filtering_log_icon_title" class="w-popup-filter-icon openFilteringLog"><i class="popup-icon-eye"></i></a>
-        <span class="w-popup-filter-title w-popup-filter-title-blocked-all"></span>
-    </div>
-</div>
-
-<div id="adguard-detected-message-template" style="display: none;">
-    <div class="widjet-popup-filter cf macoshackresize">
-        <span class="w-popup-filter-title top-title" i18n="popup_ads_has_been_removed"></span>
-        <a href="#" i18n-title="popup_filtering_log_icon_title" class="w-popup-filter-icon openFilteringLog"><i class="popup-icon-eye"></i></a>
-    </div>
-</div>
-
-<div id="site-filtering-disabled-message-template" style="display: none;">
-    <div class="widjet-popup-filter cf macoshackresize">
-        <span class="w-popup-filter-title top-title" i18n="popup_site_filtering_disabled"></span>
-    </div>
-</div>
-
-<div id="site-protection-disabled-message-template" style="display: none;">
-    <div class="widjet-popup-filter cf macoshackresize">
-        <span class="w-popup-filter-title top-title" i18n="popup_site_protection_disabled"></span>
-    </div>
-</div>
-
-<div id="site-filtering-exception-message-template" style="display: none;">
-    <div class="widjet-popup-filter cf widjet-popup-filter-help">
-        <span class="w-popup-filter-title" i18n="popup_site_exception"></span>
-        <span class="w-popup-filter-help" i18n="popup_site_exception_info"></span>
-    </div>
-</div>
-
-<div id="site-filtering-checkbox-template" style="display: none;">
-    <div class="widjet-popup-filter cf">
-        <span class="w-popup-filter-title" i18n="popup_site_filtering_state"></span>
-        <input type="checkbox" class="sp-table-row-input" id="siteFilteringDisabledCheckbox" checked="checked" style="display: none;">
-    </div>
-</div>
-
-<div id="open-assistant-template" style="display: none;">
-    <a class="w-popup-menu-item openAssistant" href="#"><i class="popup-icon-filter"></i><span i18n="popup_block_site_ads"></span></a>
-</div>
-
-<div id="open-abuse-template" style="display: none;">
-    <a class="w-popup-menu-item openAbuse" href="#"><i class="popup-icon-appeal"></i><span i18n="popup_abuse_site"></span></a>
-</div>
-
-<div id="site-report-template" style="display: none;">
-    <a class="w-popup-menu-item siteReport" href="#"><i class="popup-icon-report"></i><span i18n="popup_security_report"></span></a>
-</div>
-
-<div id="open-settings-template" style="display: none;">
-    <a class="w-popup-menu-item openSettings" href="#"><i class="popup-icon-settings"></i><span i18n="popup_open_settings"></span></a>
-</div>
-
-<div id="protection-disabled-template" style="display: none;">
-    <a class="w-popup-menu-item changeProtectionState" href="#">
-        <i class="popup-icon-play"></i>
-        <span i18n="popup_enable_protection"></span>
-    </a>
-</div>
-
-<div id="protection-enabled-template" style="display: none;">
-    <a class="w-popup-menu-item changeProtectionState" href="#">
-        <i class="popup-icon-pause"></i>
-        <span i18n="popup_disable_protection"></span>
-    </a>
-</div>
-
-<div id="popup-footer-template" style="display: none;">
-    <div class="popup-footer">
-        <div class="os-popup-other-os-block">
-            <span i18n="popup_adguard_other_os"></span>
-        </div>
-        <!-- @if browser != "SAFARI" -->
-        <a href="https://adguard.com/adguard-windows/overview.html?utm_source=extension&aid=18081" i18n-title="popup_adguard_windows" class="popup-footer-link openLink">
-            <i class="os-popup-icon-windows"></i>
-        </a>
-        <!-- @endif -->
-        <a href="https://adguard.com/adguard-mac/overview.html?utm_source=extension&aid=18081" i18n-title="popup_adguard_mac" class="popup-footer-link openLink">
-            <i class="os-popup-icon-mac"></i>
-        </a>
-        <!-- @if browser != "SAFARI" -->
-        <a href="https://adguard.com/adguard-android/overview.html?utm_source=extension&aid=18081" i18n-title="popup_adguard_android" class="popup-footer-link openLink">
-            <i class="os-popup-icon-android"></i>
-        </a>
-        <!-- @endif -->
-        <a href="https://adguard.com/ios" i18n-title="popup_adguard_ios" class="popup-footer-link openLink">
-            <i class="os-popup-icon-ios"></i>
-        </a>
-    </div>
-</div>
-
-<div id="popup-footer-integration-template" style="display: none;">
-    <div class="popup-footer">
-        <span i18n="popup_adguard_footer_integration"></span>
-    </div>
-</div>
-
-</body>
-</html>
->>>>>>> b79130ed
+</html>