import {
    action,
    observable,
    computed,
    runInAction,
    makeObservable,
} from 'mobx';

import { log } from '../../../background/utils/log';
import messenger from '../../services/messenger';
import { savingRulesService, EVENTS as SAVING_RULES_FSM_EVENTS } from '../components/UserRules/savingRulesFSM';

class SettingsStore {
    @observable settings = null;

    @observable optionsReadyToRender = false;

    @observable version = null;

    @observable filters = {};

    @observable categories = {};

    @observable rulesCount = 0;

    @observable allowAcceptableAds = null;

<<<<<<< HEAD
    @observable filtersUpdating = false;
=======
    @observable userRules = '';

    @observable savingRulesState = savingRulesService.initialState.value;
>>>>>>> 4bcc2952

    constructor(rootStore) {
        makeObservable(this);
        this.rootStore = rootStore;

        savingRulesService.onTransition((state) => {
            runInAction(() => {
                this.savingRulesState = state.value;
            });
        });
    }

    @action
    async requestOptionsData() {
        const data = await messenger.getOptionsData();
        runInAction(() => {
            this.settings = data.settings;
            this.filters = data.filtersMetadata.filters;
            this.categories = data.filtersMetadata.categories;
            this.rulesCount = data.filtersInfo.rulesCount;
            this.version = data.appVersion;
            this.constants = data.constants;
            this.optionsReadyToRender = true;
            this.setAllowAcceptableAds(data.filtersMetadata.filters);
        });
    }

    @action
    async updateSetting(settingId, value) {
        await messenger.changeUserSetting(settingId, value);
        runInAction(() => {
            this.settings.values[settingId] = value;
        });
    }

    @action
    setAllowAcceptableAds(filters) {
        const { SEARCH_AND_SELF_PROMO_FILTER_ID } = this.constants.AntiBannerFiltersId;
        const allowAcceptableAdsFilter = filters
            .find((f) => f.filterId === SEARCH_AND_SELF_PROMO_FILTER_ID);
        this.allowAcceptableAds = !!(allowAcceptableAdsFilter.enabled);
    }

    @action
    async setAllowAcceptableAdsValue(value) {
        const { SEARCH_AND_SELF_PROMO_FILTER_ID } = this.constants.AntiBannerFiltersId;
        const prevValue = this.allowAcceptableAds;
        this.allowAcceptableAds = value;
        try {
            if (value) {
                await messenger.enableFilter(SEARCH_AND_SELF_PROMO_FILTER_ID);
            } else {
                await messenger.disableFilter(SEARCH_AND_SELF_PROMO_FILTER_ID);
            }
        } catch (e) {
            runInAction(() => {
                this.allowAcceptableAds = prevValue;
            });
        }
    }

<<<<<<< HEAD
    @computed
    get lastUpdateTime() {
        return Math.max(...this.filters.map((filter) => filter.lastCheckTime || 0));
    }

    @action
    async updateGroupSetting(id, enabled) {
        await messenger.updateGroupStatus(id, enabled);
        runInAction(() => {
            this.categories.forEach((group) => {
                if (group.groupId === id - 0) {
                    // eslint-disable-next-line no-unused-expressions, no-param-reassign
                    enabled ? group.enabled = true : delete group.enabled;
                }
            });
        });
    }

    @action
    async updateFilterSetting(id, enabled) {
        await messenger.updateFilterStatus(id, enabled);
        runInAction(() => {
            this.filters.forEach((filter) => {
                if (filter.filterId === parseInt(id, 10)) {
                    if (enabled) {
                        filter.enabled = true;
                    } else {
                        delete filter.enabled;
                    }
                }
            });
        });
    }

    @action
    setFiltersUpdating(value) {
        this.filtersUpdating = value;
    }

    @action
    async updateFilters() {
        this.setFiltersUpdating(true);
        try {
            const filtersUpdates = await messenger.updateFilters(this.filters);
            this.setFiltersUpdating(false);
            return filtersUpdates;
        } catch (error) {
            this.setFiltersUpdating(false);
            // TODO: add localization
            return 'Filters update error';
=======
    @action
    setUserRules = (userRules) => {
        this.userRules = userRules;
    }

    @action
    async getUserRules() {
        try {
            const { content } = await messenger.getUserRules();
            this.setUserRules(content);
        } catch (e) {
            log.debug(e);
>>>>>>> 4bcc2952
        }
    }

    @action
<<<<<<< HEAD
    async addCustomFilter(filter) {
        const newFilter = await messenger.addCustomFilter(filter);
        runInAction(() => {
            this.filters.push(newFilter);
        });
    }

    @action
    async removeCustomFilter(filterId) {
        await messenger.removeCustomFilter(filterId);
        runInAction(() => {
            this.filters = this.filters.filter((filter) => filter.filterId !== filterId);
        });
=======
    async saveUserRules(value) {
        this.userRules = value;
        savingRulesService.send(SAVING_RULES_FSM_EVENTS.SAVE, { value });
>>>>>>> 4bcc2952
    }
}

export default SettingsStore;<|MERGE_RESOLUTION|>--- conflicted
+++ resolved
@@ -25,13 +25,11 @@
 
     @observable allowAcceptableAds = null;
 
-<<<<<<< HEAD
-    @observable filtersUpdating = false;
-=======
     @observable userRules = '';
 
     @observable savingRulesState = savingRulesService.initialState.value;
->>>>>>> 4bcc2952
+
+    @observable filtersUpdating = false;
 
     constructor(rootStore) {
         makeObservable(this);
@@ -93,7 +91,6 @@
         }
     }
 
-<<<<<<< HEAD
     @computed
     get lastUpdateTime() {
         return Math.max(...this.filters.map((filter) => filter.lastCheckTime || 0));
@@ -144,25 +141,10 @@
             this.setFiltersUpdating(false);
             // TODO: add localization
             return 'Filters update error';
-=======
-    @action
-    setUserRules = (userRules) => {
-        this.userRules = userRules;
-    }
-
-    @action
-    async getUserRules() {
-        try {
-            const { content } = await messenger.getUserRules();
-            this.setUserRules(content);
-        } catch (e) {
-            log.debug(e);
->>>>>>> 4bcc2952
         }
     }
 
     @action
-<<<<<<< HEAD
     async addCustomFilter(filter) {
         const newFilter = await messenger.addCustomFilter(filter);
         runInAction(() => {
@@ -176,11 +158,27 @@
         runInAction(() => {
             this.filters = this.filters.filter((filter) => filter.filterId !== filterId);
         });
-=======
+    }
+
+    @action
+    setUserRules = (userRules) => {
+        this.userRules = userRules;
+    }
+
+    @action
+    async getUserRules() {
+        try {
+            const { content } = await messenger.getUserRules();
+            this.setUserRules(content);
+        } catch (e) {
+            log.debug(e);
+        }
+    }
+
+    @action
     async saveUserRules(value) {
         this.userRules = value;
         savingRulesService.send(SAVING_RULES_FSM_EVENTS.SAVE, { value });
->>>>>>> 4bcc2952
     }
 }
 
