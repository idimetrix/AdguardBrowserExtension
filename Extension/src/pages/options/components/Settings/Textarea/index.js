--- conflicted
+++ resolved
@@ -1,39 +1 @@
-<<<<<<< HEAD
-import React from 'react';
-import PropTypes from 'prop-types';
-import './textarea.pcss';
-
-function Textarea(props) {
-    const {
-        id, value, handler, placeholder,
-    } = props;
-
-    const changeHandler = (e) => {
-        // eslint-disable-next-line no-shadow
-        const { target: { name: id, value: data } } = e;
-        handler({ id, data });
-    };
-
-    return (
-        <textarea
-            name={id}
-            onChange={changeHandler}
-            aria-label={id}
-            className="textarea"
-            defaultValue={value}
-            placeholder={placeholder}
-        />
-    );
-}
-
-Textarea.propTypes = {
-    id: PropTypes.string.isRequired,
-    value: PropTypes.string.isRequired,
-    handler: PropTypes.func.isRequired,
-    placeholder: PropTypes.string,
-};
-
-export default Textarea;
-=======
-export { Textarea } from './Textarea';
->>>>>>> 3ed475f1
+export { Textarea } from './Textarea';