--- conflicted
+++ resolved
@@ -117,7 +117,7 @@
                             {reactTranslator.translate('options_learn_more')}
                         </a>
                     )}
-<<<<<<< HEAD
+                    disabled={!allowAcceptableAds}
                     inlineControl={(
                         <Setting
                             id={ALLOW_ACCEPTABLE_ADS}
@@ -127,17 +127,6 @@
                         />
                     )}
                 />
-=======
-                    disabled={!allowAcceptableAds}
-                >
-                    <Setting
-                        id={ALLOW_ACCEPTABLE_ADS}
-                        type={SETTINGS_TYPES.CHECKBOX}
-                        value={allowAcceptableAds}
-                        handler={allowAcceptableAdsChangeHandler}
-                    />
-                </SettingsSet>
->>>>>>> 4a780fd7
                 <SettingsSet
                     title={reactTranslator.translate('options_safebrowsing_enabled')}
                     description={(
@@ -149,7 +138,7 @@
                             {reactTranslator.translate('options_learn_more')}
                         </a>
                     )}
-<<<<<<< HEAD
+                    disabled={settings.values[DISABLE_SAFEBROWSING]}
                     inlineControl={(
                         <Setting
                             id={DISABLE_SAFEBROWSING}
@@ -162,6 +151,7 @@
                 />
                 <SettingsSet
                     title={reactTranslator.translate('options_enable_autodetect_filter')}
+                    disabled={settings.values[DISABLE_DETECT_FILTERS]}
                     inlineControl={(
                         <Setting
                             id={DISABLE_DETECT_FILTERS}
@@ -172,30 +162,6 @@
                         />
                     )}
                 />
-=======
-                    disabled={settings.values[DISABLE_SAFEBROWSING]}
-                >
-                    <Setting
-                        id={DISABLE_SAFEBROWSING}
-                        type={SETTINGS_TYPES.CHECKBOX}
-                        inverted
-                        value={settings.values[DISABLE_SAFEBROWSING]}
-                        handler={settingChangeHandler}
-                    />
-                </SettingsSet>
-                <SettingsSet
-                    title={reactTranslator.translate('options_enable_autodetect_filter')}
-                    disabled={settings.values[DISABLE_DETECT_FILTERS]}
-                >
-                    <Setting
-                        id={DISABLE_DETECT_FILTERS}
-                        type={SETTINGS_TYPES.CHECKBOX}
-                        inverted
-                        handler={settingChangeHandler}
-                        value={settings.values[DISABLE_DETECT_FILTERS]}
-                    />
-                </SettingsSet>
->>>>>>> 4a780fd7
                 <SettingsSet
                     title={reactTranslator.translate('options_set_update_interval')}
                     inlineControl={(
