*,
*:before,
*:after {
    box-sizing: border-box;
}

:root {
    color-scheme: light dark;
}

html,
body,
#root {
    height: 100%;
    min-height: 100%;
    width: auto;
<<<<<<< HEAD
    min-width: 320px;
=======
>>>>>>> 9a72302d
    background-color: var(--white);

    @media (prefers-color-scheme: dark) {
        background-color: var(--gray1f);
    }
}

/*
 * #root needs to be separated otherwise popup page will be broken in Firefox Nightly v129.
 * https://github.com/AdguardTeam/AdguardBrowserExtension/issues/2817
 */
#root {
    min-width: 320px;
}

html {
    font-size: 10px;
    background-color: var(--white);

    @media (prefers-color-scheme: dark) {
        background-color: var(--gray1f);
    }
}

body {
    margin: 0;
    font-size: 1.6rem;
    line-height: 1.4;
    font-family: 'Roboto Flex', 'Open Sans', -apple-system, BlinkMacSystemFont, 'Segoe UI', Ubuntu, Arial, sans-serif;
    font-optical-sizing: none;
}

ul {
    margin: 0;
    padding: 0;
}

.hidden {
    display: none;
}

.disabled {
    opacity: .5;
    pointer-events: none;
    cursor: help;
}

a {
    color: currentColor;

    &:focus-visible {
        outline: 2px solid var(--outline);
    }
}

button,
input,
textarea,
select {
    font-family: inherit;

    &:focus-visible {
        outline: 2px solid var(--outline);
    }
}

.light-mode {
    color-scheme: light;
    background-color: var(--white);

    body,
    #root {
        background-color: var(--white);
    }
}

.dark-mode {
    color-scheme: dark;
    background-color: var(--gray1f);

    body,
    #root {
        background-color: var(--gray1f);
    }
}<|MERGE_RESOLUTION|>--- conflicted
+++ resolved
@@ -14,10 +14,7 @@
     height: 100%;
     min-height: 100%;
     width: auto;
-<<<<<<< HEAD
     min-width: 320px;
-=======
->>>>>>> 9a72302d
     background-color: var(--white);
 
     @media (prefers-color-scheme: dark) {
