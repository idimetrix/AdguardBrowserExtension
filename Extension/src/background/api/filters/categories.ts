/**
 * @file
 * This file is part of AdGuard Browser Extension (https://github.com/AdguardTeam/AdguardBrowserExtension).
 *
 * AdGuard Browser Extension is free software: you can redistribute it and/or modify
 * it under the terms of the GNU General Public License as published by
 * the Free Software Foundation, either version 3 of the License, or
 * (at your option) any later version.
 *
 * AdGuard Browser Extension is distributed in the hope that it will be useful,
 * but WITHOUT ANY WARRANTY; without even the implied warranty of
 * MERCHANTABILITY or FITNESS FOR A PARTICULAR PURPOSE.
 * See the GNU General Public License for more details.
 *
 * You should have received a copy of the GNU General Public License
 * along with AdGuard Browser Extension. If not, see <http://www.gnu.org/licenses/>.
 */
import { UserAgent } from '../../../common/user-agent';
import { RECOMMENDED_TAG_ID } from '../../../common/constants';
import {
    metadataStorage,
    filterStateStorage,
    groupStateStorage,
    filterVersionStorage,
    customFilterMetadataStorage,
} from '../../storages';
import {
    GroupMetadata,
    TagMetadata,
    RegularFilterMetadata,
    GroupStateData,
    FilterStateData,
    FilterVersionData,
    CustomFilterMetadata,
} from '../../schema';
import { logger } from '../../../common/logger';

import { CommonFilterApi } from './common';
import { FilterMetadata, FiltersApi } from './main';
import { FilterUpdateApi } from './update';

/**
 * Filter data displayed in category section on options page.
 */
export type CategoriesFilterData = (
    (RegularFilterMetadata | CustomFilterMetadata) &
    // Optional because there is no field 'languages' in CustomFilterMetadata.
    // TODO: consider removing because RegularFilterMetadata already has 'languages' field.
    { languages?: string[] } &
    FilterStateData &
    FilterVersionData &
    { tagsDetails: TagMetadata[] }
);

/**
 * Groups data displayed on options page.
 */
export type CategoriesGroupData = (
    GroupMetadata &
    GroupStateData &
    { filters?: CategoriesFilterData[] }
);

/**
 * Aggregated data for options page.
 */
export type CategoriesData = {
    categories: CategoriesGroupData[],
    filters: CategoriesFilterData[]
};

/**
 * Class for filter groups management.
 */
export class Categories {
    private static PURPOSE_MOBILE_TAG_ID = 19;

    /**
     * Returns aggregated filters category data for option page.
     *
     * @returns Categories aggregated data.
     */
    public static getCategories(): CategoriesData {
        const groups = Categories.getGroups();
        const filters = Categories.getFilters();

        const categories = groups.map((group) => ({
            ...group,
            filters: Categories.selectFiltersByGroupId(group.groupId, filters),
        }));

        return {
            filters,
            categories,
        };
    }

    /**
     * Gets group state data from storage.
     *
     * @param groupId Id of group of filters.
     * @returns Group state data if group is found, else returns undefined.
     */
    public static getGroupState(groupId: number): GroupStateData | undefined {
        return groupStateStorage.get(groupId);
    }

    /**
     * Enables specified group of filters and check updates for enabled filters.
     *
     * On first group activation we provide recommended filters,
     * that will be loaded end enabled before update checking.
     *
     * @param groupId Id of group of filters.
     * @param recommendedFiltersIds Array of filters ids to enable on first time the group has been activated.
     */
    public static async enableGroup(groupId: number, recommendedFiltersIds: number[] = []): Promise<void> {
        if (recommendedFiltersIds.length > 0) {
            await FiltersApi.loadAndEnableFilters(recommendedFiltersIds, true);
        }

        // Always checks updates for enabled filters of the group.
        const enabledFiltersIds = Categories.getEnabledFiltersIdsByGroupId(groupId);
        await FilterUpdateApi.checkForFiltersUpdates(enabledFiltersIds);

        groupStateStorage.enableGroups([groupId]);
    }

    /**
     * Disable group.
     *
     * @param groupId Group id.
     */
    public static disableGroup(groupId: number): void {
        groupStateStorage.disableGroups([groupId]);
    }

    /**
     * Returns specified group metadata by filter id.
     *
     * @param filterId Filter id.
     * @returns {GroupMetadata | undefined} Specified {@link GroupMetadata | group metadata }
     * or undefined.
     */
    public static getGroupByFilterId(filterId: number): GroupMetadata | undefined {
        const filter = metadataStorage.getFilter(filterId)
            // https://github.com/AdguardTeam/AdguardBrowserExtension/issues/2356
            || customFilterMetadataStorage.getById(filterId);

        if (!filter) {
            return;
        }

        return metadataStorage.getGroup(filter.groupId);
    }

    /**
     * Checks if filter has recommended tag.
     *
     * @param filter Filter metadata.
     *
     * @returns True, if filter has recommended tag, else returns false.
     */
    private static isRecommendedFilter(filter: FilterMetadata): boolean {
        return filter.tags.includes(RECOMMENDED_TAG_ID);
    }

    /**
     * Checks if filter has mobile tag.
     *
     * @param filter Filter metadata.
     *
     * @returns True, if filter has mobile tag, else returns false.
     */
    private static isMobileFilter(filter: FilterMetadata): boolean {
        return filter.tags.includes(Categories.PURPOSE_MOBILE_TAG_ID);
    }

    /**
     * If filter has mobile tag we check if platform is mobile, in other cases we do not check.
     *
     * @param filter Filter metadata.
     *
     * @returns True, if filter match platform, else returns false.
     */
    private static isFilterMatchPlatform(filter: FilterMetadata): boolean {
        if (Categories.isMobileFilter(filter)) {
            return !!UserAgent.isAndroid;
        }
        return true;
    }

    /**
     * Returns recommended filters, which meet next requirements:
     * 1. Filter has recommended tag;
     * 2. If filter has language tag, tag should match with user locale;
     * 3. Filter should correspond to platform mobile or desktop.
     *
     * @param groupId Group id.
     *
     * @returns Recommended filters by groupId.
     */
    public static getRecommendedFilterIdsByGroupId(groupId: number): number[] {
        const { categories } = Categories.getCategories();

        const langSuitableFilters = CommonFilterApi.getLangSuitableFilters();

        const group = categories.find(category => category.groupId === groupId);

        if (!group?.filters) {
            return [];
        }

        const { filters } = group;

        const result: number[] = [];

        filters.forEach(filter => {
            if (Categories.isRecommendedFilter(filter) && Categories.isFilterMatchPlatform(filter)) {
                // get ids intersection to enable recommended filters matching the lang tag
                // only if filter has language
                if (filter.languages && filter.languages.length > 0) {
                    if (langSuitableFilters.includes(filter.filterId)) {
                        result.push(filter.filterId);
                    }
                } else {
                    result.push(filter.filterId);
                }
            }
        });

        return result;
    }

    /**
     * Returns tags metadata from {@link metadataStorage}.
     *
     * @param tagsIds Tags ids.
     *
     * @returns Aggregated groups data.
     */
    private static getTagsDetails(tagsIds: number[]): TagMetadata[] {
        const tagsMetadata = metadataStorage.getTags();

        const tagsDetails: TagMetadata[] = [];

        for (let i = 0; i < tagsIds.length; i += 1) {
            const tagId = tagsIds[i];

            const tagDetails = tagsMetadata.find(tag => tag.tagId === tagId);

            if (tagDetails) {
                if (tagDetails.keyword.startsWith('reference:')) {
                    // Hide 'reference:' tags
                    continue;
                }

                if (!tagDetails.keyword.startsWith('lang:')) {
                    // Hide prefixes except of 'lang:'
                    tagDetails.keyword = tagDetails.keyword.substring(tagDetails.keyword.indexOf(':') + 1);
                }

                tagsDetails.push(tagDetails);
            }
        }

        return tagsDetails;
    }

    /**
     * Returns filters merged data from {@link metadataStorage},
     * {@link customFilterMetadataStorage}, {@link filterStateStorage} and
     * {@link filterVersionStorage}.
     *
     * @returns Aggregated filters data.
     */
    private static getFilters(): CategoriesFilterData[] {
        const filtersMetadata = FiltersApi.getFiltersMetadata();

        const result: CategoriesFilterData[] = [];

        filtersMetadata.forEach((filterMetadata) => {
            const {
                filterId,
                tags,
                version,
                expires,
                timeUpdated,
                diffPath,
            } = filterMetadata;
            const tagsDetails = Categories.getTagsDetails(tags);

            const filterState = filterStateStorage.get(filterId);
            if (!filterState) {
                logger.error(`Cannot find filter ${filterId} state data`);
                return;
            }

            let filterVersion = filterVersionStorage.get(filterId);
            if (!filterVersion) {
                // TODO: remove this hack after we find how to reproduce this issue
                // Sometimes filter version data might be missing https://github.com/AdguardTeam/AdguardBrowserExtension/issues/2693,
                // so we set it to values from metadata
<<<<<<< HEAD
                Log.info(`Cannot find filter ${filterMetadata.filterId} version data, restoring it from metadata`);
                const dayAgoMs = Date.now() - 1000 * 60 * 60 * 24; // 24 hours
=======
                logger.info(`Cannot find filter ${filterId} version data, restoring it from metadata`);
>>>>>>> c319ffba
                filterVersion = {
                    version,
                    expires,
                    lastUpdateTime: (new Date(timeUpdated)).getTime(),
                    // this is set in the past to force update check
<<<<<<< HEAD
                    lastCheckTime: dayAgoMs,
                    lastScheduledCheckTime: dayAgoMs,
                    diffPath: filterMetadata.diffPath,
=======
                    lastCheckTime: Date.now() - 1000 * 60 * 60 * 24, // 24 hours
                    diffPath,
>>>>>>> c319ffba
                };
                filterVersionStorage.set(filterId, filterVersion);
            }

            result.push({
                ...filterMetadata,
                ...filterState,
                ...filterVersion,
                tagsDetails,
            });
        });

        return result;
    }

    /**
     * Returns groups data from {@link metadataStorage} and {@link groupStateStorage}.
     *
     * @returns Aggregated groups data.
     */
    private static getGroups(): CategoriesGroupData[] {
        const groupsMetadata = metadataStorage.getGroups();

        const result: CategoriesGroupData[] = [];

        groupsMetadata.forEach((groupMetadata) => {
            const groupState = groupStateStorage.get(groupMetadata.groupId);

            if (!groupState) {
                logger.error(`Cannot find group ${groupMetadata.groupId} state data`);
                return;
            }

            result.push({
                ...groupMetadata,
                ...groupState,
            });
        });

        return result;
    }

    /**
     * Returns filters data for specified group.
     *
     * @param groupId Group id.
     * @param filters Aggregated filters data.
     * @returns Aggregated filters data for specified group.
     */
    private static selectFiltersByGroupId(groupId: number, filters: CategoriesFilterData[]): CategoriesFilterData[] {
        return filters.filter((filter: CategoriesFilterData) => filter.groupId === groupId);
    }

    /**
     * Returns ids of enabled filters for specified group id.
     *
     * @param groupId Group id.
     *
     * @returns List of filters ids.
     */
    private static getEnabledFiltersIdsByGroupId(groupId: number): number[] {
        const filtersMetadata = FiltersApi.getFiltersMetadata();

        return filtersMetadata
            .filter((filter: FilterMetadata) => filter.groupId === groupId)
            .filter(({ filterId }) => {
                const filterState = filterStateStorage.get(filterId);

                return filterState?.enabled;
            })
            .map(({ filterId }) => filterId);
    }
}<|MERGE_RESOLUTION|>--- conflicted
+++ resolved
@@ -301,25 +301,16 @@
                 // TODO: remove this hack after we find how to reproduce this issue
                 // Sometimes filter version data might be missing https://github.com/AdguardTeam/AdguardBrowserExtension/issues/2693,
                 // so we set it to values from metadata
-<<<<<<< HEAD
-                Log.info(`Cannot find filter ${filterMetadata.filterId} version data, restoring it from metadata`);
+                logger.info(`Cannot find filter ${filterId} version data, restoring it from metadata`);
                 const dayAgoMs = Date.now() - 1000 * 60 * 60 * 24; // 24 hours
-=======
-                logger.info(`Cannot find filter ${filterId} version data, restoring it from metadata`);
->>>>>>> c319ffba
                 filterVersion = {
                     version,
                     expires,
                     lastUpdateTime: (new Date(timeUpdated)).getTime(),
                     // this is set in the past to force update check
-<<<<<<< HEAD
                     lastCheckTime: dayAgoMs,
                     lastScheduledCheckTime: dayAgoMs,
-                    diffPath: filterMetadata.diffPath,
-=======
-                    lastCheckTime: Date.now() - 1000 * 60 * 60 * 24, // 24 hours
                     diffPath,
->>>>>>> c319ffba
                 };
                 filterVersionStorage.set(filterId, filterVersion);
             }
