--- conflicted
+++ resolved
@@ -78,7 +78,6 @@
      * Constructor.
      */
     constructor() {
-<<<<<<< HEAD
         this.init();
     }
 
@@ -87,11 +86,7 @@
      */
     private async init(): Promise<void> {
         this.filtersRulesBaseUrl = await this.getFilterRulesBaseUrl();
-        Log.info('Filters rules base url:', this.filtersRulesBaseUrl);
-=======
-        this.filtersRulesBaseUrl = this.getFilterRulesBaseUrl();
         logger.info('Filters rules base url:', this.filtersRulesBaseUrl);
->>>>>>> a9674bac
     }
 
     /**
