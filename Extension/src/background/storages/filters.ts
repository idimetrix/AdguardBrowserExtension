--- conflicted
+++ resolved
@@ -21,10 +21,7 @@
 
 import { FILTER_LIST_EXTENSION } from '../../common/constants';
 import { logger } from '../../common/logger';
-<<<<<<< HEAD
-=======
 import { getErrorMessage } from '../../common/error';
->>>>>>> 57ab6a2f
 
 import { hybridStorage } from './shared-instances';
 
@@ -142,12 +139,6 @@
      * @returns Promise, resolved with preprocessed filter list.
      * @throws Error, if filter list data is not valid.
      */
-<<<<<<< HEAD
-    static async getRawPreprocessedFilterList(filterId: number): Promise<string> {
-        const filterKey = FiltersStorage.getFilterKey(filterId);
-        const data = await hybridStorage.get(filterKey);
-        return zod.string().parse(data);
-=======
     static async getPreprocessedFilterList(filterId: number): Promise<string> {
         try {
             const filterKey = FiltersStorage.getFilterKey(filterId);
@@ -158,7 +149,6 @@
             logger.error(`Failed to get preprocessed raw filter list for filter id ${filterId}, got error:`, getErrorMessage(e));
             throw e;
         }
->>>>>>> 57ab6a2f
     }
 
     /**
