--- conflicted
+++ resolved
@@ -13,14 +13,7 @@
     <div id="qunit-fixture"></div>
     <script src="../qunit/qunit-2.0.1.js"></script>
 
-<<<<<<< HEAD
     <script type="text/javascript">var Prefs = {};</script>
-=======
-    <script type="text/javascript">var ext = {};</script>
-    <script type="text/javascript" src="../../browser/webkit/require.js"></script>
-    <script type="text/javascript">exports.Prefs = {}; exports.Prefs.getBrowser = function() { return null; }</script>
->>>>>>> b1211d46
-
     <script type="text/javascript" src="../../lib/utils/common.js"></script>
     <script type="text/javascript" src="../../lib/utils/url.js"></script>
     <script type="text/javascript" src="../../lib/utils/log.js"></script>
