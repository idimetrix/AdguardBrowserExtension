--- conflicted
+++ resolved
@@ -330,11 +330,7 @@
                 template: path.join(FULLSCREEN_USER_RULES_PATH, 'index.html'),
                 filename: `${FULLSCREEN_USER_RULES_OUTPUT}.html`,
                 chunks: [
-<<<<<<< HEAD
-                    TSURLFILTER_VENDOR_OUTPUT,
-                    AGTREE_VENDOR_OUTPUT,
-=======
->>>>>>> 6d6c19b4
+                    AGTREE_VENDOR_OUTPUT,
                     REACT_VENDOR_OUTPUT,
                     MOBX_VENDOR_OUTPUT,
                     XSTATE_VENDOR_OUTPUT,
